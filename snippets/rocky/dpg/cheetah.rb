require_relative '../utils'

# seed = 1

params = {
  mdp: {
<<<<<<< HEAD
    _name: "mujoco_1_22.half_cheetah_mdp",
    #action_noise: 0.01,
=======
    _name: "mujoco_pre_2.cheetah_mdp",
    # action_noise: 0.01,
>>>>>>> d0837a82
  },
  normalize_mdp: true,
  qf: {
    _name: "continuous_nn_q_function",
    hidden_sizes: [100, 100],#32, 32],
    normalize: false,
    #output_nl: 'lasa
    #output_nl: 'lasagne.nonlinearities.tanh',
    bn: true,#true,
  },
  policy: {
    _name: "mean_nn_policy",
    hidden_sizes: [400, 300],#32, 32],#32,32],
    output_nl: 'lasagne.nonlinearities.tanh',
    bn: true,#true,
  },
  algo: {
    _name: "dpg",
    batch_size: 64,
    n_epochs: 1000,
    epoch_length: 1000,
    min_pool_size: 64,#10000,
    replay_pool_size: 1000000,
    discount: 0.99,
<<<<<<< HEAD
    qf_weight_decay: 1e-2,#0,#1e-2,#0,#1e-3,
=======
    qf_weight_decay: 1e-2,#0,#1e-3,
>>>>>>> d0837a82
    qf_learning_rate: 1e-3,
    max_path_length: 100,
    eval_samples: 10000,
    eval_whole_paths: true,
    soft_target: true,
    #hard_target_interval: 1000,
    soft_target_tau: 1e-3,
    policy_learning_rate: 1e-4,
  },
  es: {
    _name: "ou_strategy",
    theta: 0.15,
    sigma: 0.2,
    #_name: "gaussian_strategy",
    #max_sigma: 0.5,#1.0,
    #min_sigma: 0.5,#0.1,
    #sigma_decay_range: 1000000,
  },
  n_parallel: 4,
  # seed: seed,
}
command = to_command(params)
puts command
system(command)
<|MERGE_RESOLUTION|>--- conflicted
+++ resolved
@@ -4,13 +4,7 @@
 
 params = {
   mdp: {
-<<<<<<< HEAD
     _name: "mujoco_1_22.half_cheetah_mdp",
-    #action_noise: 0.01,
-=======
-    _name: "mujoco_pre_2.cheetah_mdp",
-    # action_noise: 0.01,
->>>>>>> d0837a82
   },
   normalize_mdp: true,
   qf: {
@@ -35,11 +29,7 @@
     min_pool_size: 64,#10000,
     replay_pool_size: 1000000,
     discount: 0.99,
-<<<<<<< HEAD
     qf_weight_decay: 1e-2,#0,#1e-2,#0,#1e-3,
-=======
-    qf_weight_decay: 1e-2,#0,#1e-3,
->>>>>>> d0837a82
     qf_learning_rate: 1e-3,
     max_path_length: 100,
     eval_samples: 10000,

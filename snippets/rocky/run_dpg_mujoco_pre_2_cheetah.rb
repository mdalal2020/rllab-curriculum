--- conflicted
+++ resolved
@@ -34,13 +34,8 @@
     qf: {
       _name: "continuous_nn_q_function",
       hidden_sizes: hidden_sizes, # [32, 32],
-<<<<<<< HEAD
-      normalize: false,
-      bn: true,
-=======
       normalize: qf_normalize,
       bn: bn,
->>>>>>> 69b9ee10
     },
     policy: {
       _name: "mean_nn_policy",
@@ -49,11 +44,7 @@
       output_nl: 'lasagne.nonlinearities.tanh',
       output_W_init: 'lasagne.init.Uniform(-3e-3, 3e-3)',
       output_b_init: 'lasagne.init.Uniform(-3e-3, 3e-3)',
-<<<<<<< HEAD
-      bn: true,
-=======
       bn: bn,
->>>>>>> 69b9ee10
     },
     algo: {
       _name: "dpg",

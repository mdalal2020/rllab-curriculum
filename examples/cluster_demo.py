--- conflicted
+++ resolved
@@ -15,15 +15,11 @@
 def run_task(v):
     env = normalize(CartpoleEnv())
 
-<<<<<<< HEAD
-        env = normalize(env=SwimmerEnv())
-=======
     policy = GaussianMLPPolicy(
         env_spec=env.spec,
         # The neural network policy should have two hidden layers, each with 32 hidden units.
         hidden_sizes=(32, 32)
     )
->>>>>>> faf6ef1c
 
     baseline = LinearFeatureBaseline(env_spec=env.spec)
 

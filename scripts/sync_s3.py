--- conflicted
+++ resolved
@@ -1,7 +1,6 @@
 from rllab import config
 import os
 import sys
-
 
 if __name__ == "__main__":
     if len(sys.argv) > 1:
@@ -9,10 +8,6 @@
     else:
         extra = ""
     os.system("""
-<<<<<<< HEAD
-        aws s3 sync {remote_dir} {local_dir} --content-type "UTF-8" {extra}
-    """.format(local_dir=os.path.join(config.LOG_DIR, "s3"), remote_dir=config.AWS_S3_PATH, extra=extra))
-=======
-        aws s3 sync {remote_dir} {local_dir} --exclude '*debug.log' --exclude '*stdouterr.log' --exclude '*params.pkl' --content-type "UTF-8" 
-    """.format(local_dir=os.path.join(config.LOG_DIR, "s3", config.EXP_FOLDER), remote_dir=config.AWS_S3_PATH))
->>>>>>> c7a4409f
+        aws s3 sync {remote_dir} {local_dir} --exclude '*debug.log' --exclude '*stdouterr.log' --exclude '*params.pkl' --content-type "UTF-8" {extra}
+    """.format(local_dir=os.path.join(config.LOG_DIR, "s3", config.EXP_FOLDER), remote_dir=config.AWS_S3_PATH,
+               extra=extra))
--- conflicted
+++ resolved
@@ -55,7 +55,6 @@
         state = mdp.reset()[0]
         mdp.plot()
         tr = 0.
-<<<<<<< HEAD
         from rllab.mdp.box2d.box2d_mdp import Box2DMDP
         if isinstance(mdp, Box2DMDP):
             for _ in xrange(max_steps):
@@ -96,22 +95,6 @@
                             states[0] = mdp.reset()[0]
                     except Exception as e:
                         print e
-
-=======
-        for _ in xrange(max_steps):
-            pygame.event.pump()
-            keys = pygame.key.get_pressed()
-            action = mdp.action_from_keys(keys)
-            state, ob, r, done = mdp.step(state, action)
-            tr += r
-            mdp.plot()
-            print "observation:", ob
-            print "reward:", r
-            time.sleep(mdp.timestep / speedup)
-            if done:
-                tr = 0.
-                state = mdp.reset()[0]
->>>>>>> f75d5b07
     else:
         raise ValueError('Unsupported mode: %s' % mode)
     mdp.stop_viewer()
@@ -127,12 +110,6 @@
     parser.add_argument('--max_steps', type=int,
                         default=sys.maxint, help='max steps')
     args = parser.parse_args()
-<<<<<<< HEAD
-    # load_mdp_class(args.mdp)()
     mdp = load_class(args.mdp, MDP, ["rllab", "mdp"])()
     visualize_mdp(mdp, mode=args.mode, max_steps=args.max_steps,
-                  speedup=args.speedup)
-=======
-    mdp = load_class(args.mdp, MDP, ["rllab", "mdp"])()#load_mdp_class(args.mdp)()
-    visualize_mdp(mdp, mode=args.mode, max_steps=args.max_steps, speedup=args.speedup)
->>>>>>> f75d5b07
+                  speedup=args.speedup)
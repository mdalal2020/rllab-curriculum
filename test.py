# encoding=utf-8
#!/usr/bin/python
import os
from policy import DiscreteNNPolicy, ContinuousNNPolicy
from algo import UTRPO, UTRPO_VTS, UTRPOCont
from mdp import MDP, AtariMDP, HopperMDP, CartpoleMDP
import lasagne.layers as L
import lasagne.nonlinearities as NL
import lasagne
import numpy as np
import inspect
from misc.console import tweak
from functools import partial
#import cgtcompat as theano
import cgtcompat.tensor as T
from algo import CEM
from simple_nn_policy import SimpleNNPolicy


class RAMPolicy(DiscreteNNPolicy):

    def new_network_outputs(self, observation_shape, action_dims, input_var):#, hidden_units=[256,128]):
        l_input = L.InputLayer(shape=(None, observation_shape[0]), input_var=input_var)
        l_hidden_1 = L.DenseLayer(l_input, num_units=256, nonlinearity=NL.tanh, W=lasagne.init.Normal(0.01), name="h1")
        l_hidden_2 = L.DenseLayer(l_hidden_1, num_units=128, nonlinearity=NL.tanh, W=lasagne.init.Normal(0.01), name="h2")
        output_layers = [L.DenseLayer(l_hidden_2, num_units=Da, nonlinearity=NL.softmax, name="output_%d" % idx) for idx, Da in enumerate(action_dims)]
        return output_layers

def gen_policy(mdp):
    return SimpleNNPolicy(mdp, hidden_sizes=[32, 32])#, deterministic=True)

if __name__ == '__main__':
    gen_mdp = HopperMDP
    #gen_policy = genSimpleNNPolicy#lambda mdp: 
<<<<<<< HEAD
    algo = UTRPOCont(max_samples_per_itr=1000, discount=0.98)#max_samples_per_itr=10, n_parallel=1)
=======
    algo = UTRPOCont(exp_name='hopper', max_samples_per_itr=100000, discount=0.98)#max_samples_per_itr=10, n_parallel=1)
>>>>>>> e6490c8b
    algo.train(gen_mdp=gen_mdp, gen_policy=gen_policy)<|MERGE_RESOLUTION|>--- conflicted
+++ resolved
@@ -32,9 +32,5 @@
 if __name__ == '__main__':
     gen_mdp = HopperMDP
     #gen_policy = genSimpleNNPolicy#lambda mdp: 
-<<<<<<< HEAD
-    algo = UTRPOCont(max_samples_per_itr=1000, discount=0.98)#max_samples_per_itr=10, n_parallel=1)
-=======
     algo = UTRPOCont(exp_name='hopper', max_samples_per_itr=100000, discount=0.98)#max_samples_per_itr=10, n_parallel=1)
->>>>>>> e6490c8b
     algo.train(gen_mdp=gen_mdp, gen_policy=gen_policy)
--- conflicted
+++ resolved
@@ -1,23 +1,9 @@
 <mujoco model="swimmer">
-<<<<<<< HEAD
-  <compiler inertiafromgeom="true" angle="degree" coordinate="local" />
-  <custom>
-    <numeric name="frame_skip" data="50" />
-  </custom>
-  <option timestep="0.001" density="4000" viscosity="0.1" collision="predefined" integrator="Euler" iterations="1000" >
-    <flag warmstart="disable" />
-  </option>
-  <default>
-    <geom contype='1' conaffinity='1' condim='1' rgba='0.8 0.6 .4 1' 
-      material="geom"/>
-    <!--<joint armature='1'  />-->
-  </default>
-=======
     <compiler inertiafromgeom="true" angle="degree" coordinate="local" />
     <custom>
         <numeric name="frame_skip" data="50" />
     </custom>
-    <option timestep="0.001" density="1000" viscosity="0.1" collision="predefined" integrator="Euler" iterations="1000" >
+    <option timestep="0.001" density="4000" viscosity="0.1" collision="predefined" integrator="Euler" iterations="1000" >
         <flag warmstart="disable" />
     </option>
     <default>
@@ -25,7 +11,6 @@
               material="geom"/>
         <!--<joint armature='1'  />-->
     </default>
->>>>>>> 97922a37
     <asset>
         <material name='trans_geom' />
         <texture name="groundplane" type="2d" builtin="checker" width="200" height="10" />

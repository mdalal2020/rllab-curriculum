<!-- Cheetah Model

    The state space is populated with joints in the order that they are
    defined in this file. The actuators also operate on joints.

    State-Space (name/joint/parameter):
        - rootx     slider      position (m)
        - rootz     slider      position (m)
        - rooty     hinge       angle (rad)
        - bthigh    hinge       angle (rad)
        - bshin     hinge       angle (rad)
        - bfoot     hinge       angle (rad)
        - fthigh    hinge       angle (rad)
        - fshin     hinge       angle (rad)
        - ffoot     hinge       angle (rad)
        - rootx     slider      velocity (m/s)
        - rootz     slider      velocity (m/s)
        - rooty     hinge       angular velocity (rad/s)
        - bthigh    hinge       angular velocity (rad/s)
        - bshin     hinge       angular velocity (rad/s)
        - bfoot     hinge       angular velocity (rad/s)
        - fthigh    hinge       angular velocity (rad/s)
        - fshin     hinge       angular velocity (rad/s)
        - ffoot     hinge       angular velocity (rad/s)

    Actuators (name/actuator/parameter):
        - bthigh    hinge       torque (N m)
        - bshin     hinge       torque (N m)
        - bfoot     hinge       torque (N m)
        - fthigh    hinge       torque (N m)
        - fshin     hinge       torque (N m)
        - ffoot     hinge       torque (N m)

-->
<mujoco model='cheetah'>
<<<<<<< HEAD
    <compiler inertiafromgeom='true' coordinate='local' angle='radian'
              settotalmass='14'/>

    <default>
        <joint limited='true' damping='.01'
          armature='.1' stiffness='8'
          solreflimit='.02 1' solimplimit='0 .8 .03'
          />
        <geom contype='1' conaffinity='0'
          condim='3' friction='.4 .1 .1' rgba='0.8 0.6 .4 1'
          solimp='0.0 0.8 0.01' solref='0.02 1'/>
        <motor ctrlrange='-1 1' ctrllimited='true'/>
    </default>

    <size nstack='300000' nuser_geom='1'/>

    <option timestep='0.01' gravity='0 0 -9.81'/>
    <asset>
        <material name='trans_geom' />
        <texture name="groundplane" type="2d" builtin="checker" width="200" height="10" />

        <material name="MatGnd" texture="groundplane" texscale="1 .6" specular="1" shininess="1" reflectance="0.00001"/>

    </asset>


    <worldbody>
		<light directional="true" cutoff="100" exponent="1" diffuse="1 1 1" specular=".1 .1 .1" pos="0 0 1.3" dir="-0 0 -1.3"/>
        <geom name='ground' type='plane' conaffinity='1' pos='0 0 0'
              size='40 40 40' rgba='0.9 0.9 0.9 1' material="MatGnd"/>
        <body name='torso' pos='0 0 .7'>
            <joint name='rootx' type='slide' pos='0 0 0' axis='1 0 0'
                   limited='false' damping='0' armature='0' stiffness='0'/>
            <joint name='rootz' type='slide' pos='0 0 0' axis='0 0 1'
                   limited='false' damping='0' armature='0' stiffness='0'/>
            <joint name='rooty' type='hinge' pos='0 0 0' axis='0 1 0'
                   limited='false' damping='0' armature='0' stiffness='0'/>
            <geom name='torso' type='capsule' fromto='-.5 0 0 .5 0 0'
                  size='0.046'/>
            <geom name='head' type='capsule' pos='.6 0 .1' axisangle='0 1 0 .87'
                  size='0.046 .15'/>
            <!-- <site name='tip'  pos='.15 0 .11'/> -->

            <body name='bthigh' pos='-.5 0 0'>
                <joint name='bthigh' type='hinge' pos='0 0 0' axis='0 1 0'
                       range='-.52 1.05' stiffness='240' damping='6'/>
                <geom name='bthigh' type='capsule' pos='.1 0 -.13'
                      axisangle='0 1 0 -3.8' size='0.046 .145'/>
                <body name='bshin' pos='.16 0 -.25'>
                    <joint name='bshin' type='hinge' pos='0 0 0' axis='0 1 0'
                           range='-.785 .785' stiffness='180' damping='4.5'/>
                    <geom name='bshin' type='capsule' pos='-.14 0 -.07'
                          axisangle='0 1 0 -2.03' size='0.046 .15'
                          rgba='0.9 0.6 0.6 1'/>
                    <body name='bfoot' pos='-.28 0 -.14'>
                        <joint name='bfoot' type='hinge' pos='0 0 0'
                               axis='0 1 0' range='-.4 .785' stiffness='120'
                               damping='3'/>
                        <geom name='bfoot' type='capsule' pos='.03 0 -.097'
                              axisangle='0 1 0 -.27' size='0.046 .094'
                              rgba='0.9 0.6 0.6 1'/>
                    </body>
                </body>
            </body>


            <body name='fthigh' pos='.5 0 0'>
                <joint name='fthigh' type='hinge' pos='0 0 0' axis='0 1 0'
                       range='-1 .7' stiffness='180' damping='4.5'/>
                <geom name='fthigh' type='capsule' pos='-.07 0 -.12'
                      axisangle='0 1 0 .52' size='0.046 .133'/>
                <body name='fshin' pos='-.14 0 -.24'>
                    <joint name='fshin' type='hinge' pos='0 0 0' axis='0 1 0'
                           range='-1.2 .87' stiffness='120' damping='3'/>
                    <geom name='fshin' type='capsule' pos='.065 0 -.09'
                          axisangle='0 1 0 -.6' size='0.046 .106'
                          rgba='0.9 0.6 0.6 1'/>
                    <body name='ffoot' pos='.13 0 -.18'>
                        <joint name='ffoot' type='hinge' pos='0 0 0'
                               axis='0 1 0' range='-.5 .5' stiffness='60'
                               damping='1.5'/>
                        <geom name='ffoot' type='capsule' pos='.045 0 -.07'
                              axisangle='0 1 0 -.6' size='0.046 .07'
                              rgba='0.9 0.6 0.6 1'/>
                    </body>
                </body>
            </body>

=======
  <compiler inertiafromgeom='true' coordinate='local' angle='radian' settotalmass='14' />
  <default>
    <joint limited='true' damping='.01' armature='.1' stiffness='8' solreflimit='.02 1' solimplimit='0 .8 .03' />
    <geom contype='1' conaffinity='0' condim='3' friction='.4 .1 .1' rgba='0.8 0.6 .4 1' solimp='0.0 0.8 0.01' solref='0.02 1' />
    <motor ctrlrange='-1 1' ctrllimited='true' />
  </default>
  <size nstack='300000' nuser_geom='1' />
  <option timestep='0.01' gravity='0 0 -9.81' />
  <asset>
    <texture type="skybox" builtin="gradient" width="100" height="100" rgb1="1 1 1" rgb2="0 0 0" />
    <texture name="texgeom" type="cube" builtin="flat" mark="cross" width="127" height="1278" rgb1="0.8 0.6 0.4" rgb2="0.8 0.6 0.4" markrgb="1 1 1" random="0.01" />
    <texture name="texplane" type="2d" builtin="checker" rgb1="0 0 0" rgb2="0.8 0.8 0.8" width="100" height="100" />
    <material name='MatPlane' texture="texplane" shininess="1" texscale="0.6 0.6" specular="1"  reflectance="0.5" />
    <material name='geom' texture="texgeom" texuniform="true" />
  </asset>
  <worldbody>
    <light directional="true" cutoff="100" exponent="1" diffuse="1 1 1" specular=".1 .1 .1" pos="0 0 1.3" dir="-0 0 -1.3" />
    <geom name='floor' material="MatPlane" pos='0 0 0' size='40 40 40' type='plane' conaffinity='1' rgba='0.8 0.9 0.8 1' condim='3' />
    <body name='torso' pos='0 0 .7'>
      <joint name='rootx' type='slide' pos='0 0 0' axis='1 0 0' limited='false' damping='0' armature='0' stiffness='0' />
      <joint name='rootz' type='slide' pos='0 0 0' axis='0 0 1' limited='false' damping='0' armature='0' stiffness='0' />
      <joint name='rooty' type='hinge' pos='0 0 0' axis='0 1 0' limited='false' damping='0' armature='0' stiffness='0' />
      <geom name='torso' type='capsule' fromto='-.5 0 0 .5 0 0' size='0.046' />
      <geom name='head' type='capsule' pos='.6 0 .1' axisangle='0 1 0 .87' size='0.046 .15' />
      <!-- <site name='tip'  pos='.15 0 .11'/> -->
      <body name='bthigh' pos='-.5 0 0'>
        <joint name='bthigh' type='hinge' pos='0 0 0' axis='0 1 0' range='-.52 1.05' stiffness='240' damping='6' />
        <geom name='bthigh' type='capsule' pos='.1 0 -.13' axisangle='0 1 0 -3.8' size='0.046 .145' />
        <body name='bshin' pos='.16 0 -.25'>
          <joint name='bshin' type='hinge' pos='0 0 0' axis='0 1 0' range='-.785 .785' stiffness='180' damping='4.5' />
          <geom name='bshin' type='capsule' pos='-.14 0 -.07' axisangle='0 1 0 -2.03' size='0.046 .15' rgba='0.9 0.6 0.6 1' />
          <body name='bfoot' pos='-.28 0 -.14'>
            <joint name='bfoot' type='hinge' pos='0 0 0' axis='0 1 0' range='-.4 .785' stiffness='120' damping='3' />
            <geom name='bfoot' type='capsule' pos='.03 0 -.097' axisangle='0 1 0 -.27' size='0.046 .094' rgba='0.9 0.6 0.6 1' />
          </body>
>>>>>>> b7c63e4a
        </body>
      </body>
      <body name='fthigh' pos='.5 0 0'>
        <joint name='fthigh' type='hinge' pos='0 0 0' axis='0 1 0' range='-1 .7' stiffness='180' damping='4.5' />
        <geom name='fthigh' type='capsule' pos='-.07 0 -.12' axisangle='0 1 0 .52' size='0.046 .133' />
        <body name='fshin' pos='-.14 0 -.24'>
          <joint name='fshin' type='hinge' pos='0 0 0' axis='0 1 0' range='-1.2 .87' stiffness='120' damping='3' />
          <geom name='fshin' type='capsule' pos='.065 0 -.09' axisangle='0 1 0 -.6' size='0.046 .106' rgba='0.9 0.6 0.6 1' />
          <body name='ffoot' pos='.13 0 -.18'>
            <joint name='ffoot' type='hinge' pos='0 0 0' axis='0 1 0' range='-.5 .5' stiffness='60' damping='1.5' />
            <geom name='ffoot' type='capsule' pos='.045 0 -.07' axisangle='0 1 0 -.6' size='0.046 .07' rgba='0.9 0.6 0.6 1' />
          </body>
        </body>
      </body>
    </body>
  </worldbody>
  <actuator>
    <motor name='bthigh' joint='bthigh' gear='120' />
    <motor name='bshin' joint='bshin' gear='90' />
    <motor name='bfoot' joint='bfoot' gear='60' />
    <motor name='fthigh' joint='fthigh' gear='120' />
    <motor name='fshin' joint='fshin' gear='60' />
    <motor name='ffoot' joint='ffoot' gear='30' />
  </actuator>
</mujoco><|MERGE_RESOLUTION|>--- conflicted
+++ resolved
@@ -33,96 +33,6 @@
 
 -->
 <mujoco model='cheetah'>
-<<<<<<< HEAD
-    <compiler inertiafromgeom='true' coordinate='local' angle='radian'
-              settotalmass='14'/>
-
-    <default>
-        <joint limited='true' damping='.01'
-          armature='.1' stiffness='8'
-          solreflimit='.02 1' solimplimit='0 .8 .03'
-          />
-        <geom contype='1' conaffinity='0'
-          condim='3' friction='.4 .1 .1' rgba='0.8 0.6 .4 1'
-          solimp='0.0 0.8 0.01' solref='0.02 1'/>
-        <motor ctrlrange='-1 1' ctrllimited='true'/>
-    </default>
-
-    <size nstack='300000' nuser_geom='1'/>
-
-    <option timestep='0.01' gravity='0 0 -9.81'/>
-    <asset>
-        <material name='trans_geom' />
-        <texture name="groundplane" type="2d" builtin="checker" width="200" height="10" />
-
-        <material name="MatGnd" texture="groundplane" texscale="1 .6" specular="1" shininess="1" reflectance="0.00001"/>
-
-    </asset>
-
-
-    <worldbody>
-		<light directional="true" cutoff="100" exponent="1" diffuse="1 1 1" specular=".1 .1 .1" pos="0 0 1.3" dir="-0 0 -1.3"/>
-        <geom name='ground' type='plane' conaffinity='1' pos='0 0 0'
-              size='40 40 40' rgba='0.9 0.9 0.9 1' material="MatGnd"/>
-        <body name='torso' pos='0 0 .7'>
-            <joint name='rootx' type='slide' pos='0 0 0' axis='1 0 0'
-                   limited='false' damping='0' armature='0' stiffness='0'/>
-            <joint name='rootz' type='slide' pos='0 0 0' axis='0 0 1'
-                   limited='false' damping='0' armature='0' stiffness='0'/>
-            <joint name='rooty' type='hinge' pos='0 0 0' axis='0 1 0'
-                   limited='false' damping='0' armature='0' stiffness='0'/>
-            <geom name='torso' type='capsule' fromto='-.5 0 0 .5 0 0'
-                  size='0.046'/>
-            <geom name='head' type='capsule' pos='.6 0 .1' axisangle='0 1 0 .87'
-                  size='0.046 .15'/>
-            <!-- <site name='tip'  pos='.15 0 .11'/> -->
-
-            <body name='bthigh' pos='-.5 0 0'>
-                <joint name='bthigh' type='hinge' pos='0 0 0' axis='0 1 0'
-                       range='-.52 1.05' stiffness='240' damping='6'/>
-                <geom name='bthigh' type='capsule' pos='.1 0 -.13'
-                      axisangle='0 1 0 -3.8' size='0.046 .145'/>
-                <body name='bshin' pos='.16 0 -.25'>
-                    <joint name='bshin' type='hinge' pos='0 0 0' axis='0 1 0'
-                           range='-.785 .785' stiffness='180' damping='4.5'/>
-                    <geom name='bshin' type='capsule' pos='-.14 0 -.07'
-                          axisangle='0 1 0 -2.03' size='0.046 .15'
-                          rgba='0.9 0.6 0.6 1'/>
-                    <body name='bfoot' pos='-.28 0 -.14'>
-                        <joint name='bfoot' type='hinge' pos='0 0 0'
-                               axis='0 1 0' range='-.4 .785' stiffness='120'
-                               damping='3'/>
-                        <geom name='bfoot' type='capsule' pos='.03 0 -.097'
-                              axisangle='0 1 0 -.27' size='0.046 .094'
-                              rgba='0.9 0.6 0.6 1'/>
-                    </body>
-                </body>
-            </body>
-
-
-            <body name='fthigh' pos='.5 0 0'>
-                <joint name='fthigh' type='hinge' pos='0 0 0' axis='0 1 0'
-                       range='-1 .7' stiffness='180' damping='4.5'/>
-                <geom name='fthigh' type='capsule' pos='-.07 0 -.12'
-                      axisangle='0 1 0 .52' size='0.046 .133'/>
-                <body name='fshin' pos='-.14 0 -.24'>
-                    <joint name='fshin' type='hinge' pos='0 0 0' axis='0 1 0'
-                           range='-1.2 .87' stiffness='120' damping='3'/>
-                    <geom name='fshin' type='capsule' pos='.065 0 -.09'
-                          axisangle='0 1 0 -.6' size='0.046 .106'
-                          rgba='0.9 0.6 0.6 1'/>
-                    <body name='ffoot' pos='.13 0 -.18'>
-                        <joint name='ffoot' type='hinge' pos='0 0 0'
-                               axis='0 1 0' range='-.5 .5' stiffness='60'
-                               damping='1.5'/>
-                        <geom name='ffoot' type='capsule' pos='.045 0 -.07'
-                              axisangle='0 1 0 -.6' size='0.046 .07'
-                              rgba='0.9 0.6 0.6 1'/>
-                    </body>
-                </body>
-            </body>
-
-=======
   <compiler inertiafromgeom='true' coordinate='local' angle='radian' settotalmass='14' />
   <default>
     <joint limited='true' damping='.01' armature='.1' stiffness='8' solreflimit='.02 1' solimplimit='0 .8 .03' />
@@ -158,7 +68,6 @@
             <joint name='bfoot' type='hinge' pos='0 0 0' axis='0 1 0' range='-.4 .785' stiffness='120' damping='3' />
             <geom name='bfoot' type='capsule' pos='.03 0 -.097' axisangle='0 1 0 -.27' size='0.046 .094' rgba='0.9 0.6 0.6 1' />
           </body>
->>>>>>> b7c63e4a
         </body>
       </body>
       <body name='fthigh' pos='.5 0 0'>

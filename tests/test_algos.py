import os

from rllab.algos.cem import CEM
from rllab.algos.cma_es import CMAES
from rllab.algos.erwr import ERWR

os.environ['THEANO_FLAGS'] = 'device=cpu,mode=FAST_COMPILE,optimizer=None'

from rllab.algos.vpg import VPG
from rllab.algos.tnpg import TNPG
from rllab.algos.ppo import PPO
from rllab.algos.trpo import TRPO
from rllab.algos.reps import REPS
from rllab.envs.grid_world_env import GridWorldEnv
from rllab.envs.box2d.cartpole_env import CartpoleEnv
from rllab.policies.categorical_mlp_policy import CategoricalMLPPolicy
from rllab.policies.categorical_gru_policy import CategoricalGRUPolicy
from rllab.policies.gaussian_mlp_policy import GaussianMLPPolicy
from rllab.policies.gaussian_gru_policy import GaussianGRUPolicy
from rllab.baselines.zero_baseline import ZeroBaseline
from rllab.misc import ext
from nose2 import tools


common_algo_args = dict(
    n_itr=1,
    batch_size=1000,
    max_path_length=100,
)

algo_args = {
    VPG: dict(),
    TNPG: dict(
        optimizer_args=dict(
            cg_iters=1,
        ),
    ),
    TRPO: dict(
        optimizer_args=dict(
            cg_iters=1,
        ),
    ),
    PPO: dict(
        optimizer_args=dict(
            max_penalty_itr=1,
            max_opt_itr=1
        ),
    ),
    REPS: dict(
        max_opt_itr=1,
    )
}

cases = []
<<<<<<< HEAD
for algo in [REPS]:#VPG, TNPG, PPO, TRPO, REPS]:
=======
for algo in [ERWR, VPG, TNPG, PPO, TRPO, CEM, CMAES]:
>>>>>>> f644176c
    cases.extend([
        (algo, GridWorldEnv, CategoricalMLPPolicy),
        (algo, CartpoleEnv, GaussianMLPPolicy),
        (algo, GridWorldEnv, CategoricalGRUPolicy),
        (algo, CartpoleEnv, GaussianGRUPolicy),
    ])


@tools.params(*cases)
def test_algo(algo_cls, env_cls, policy_cls):
    print "Testing %s, %s, %s" % (algo_cls.__name__, env_cls.__name__, policy_cls.__name__)
    algo = algo_cls(**ext.merge_dict(common_algo_args, algo_args.get(algo_cls, dict())))
    env = env_cls()
    policy = policy_cls(env_spec=env.spec, hidden_sizes=(6,))
    baseline = ZeroBaseline(env_spec=env.spec)
    algo.train(env=env, policy=policy, baseline=baseline)
<|MERGE_RESOLUTION|>--- conflicted
+++ resolved
@@ -52,11 +52,7 @@
 }
 
 cases = []
-<<<<<<< HEAD
-for algo in [REPS]:#VPG, TNPG, PPO, TRPO, REPS]:
-=======
-for algo in [ERWR, VPG, TNPG, PPO, TRPO, CEM, CMAES]:
->>>>>>> f644176c
+for algo in [VPG, TNPG, PPO, TRPO, CEM, CMAES, ERWR, REPS]:
     cases.extend([
         (algo, GridWorldEnv, CategoricalMLPPolicy),
         (algo, CartpoleEnv, GaussianMLPPolicy),

--- conflicted
+++ resolved
@@ -108,22 +108,31 @@
     return exps_data
 
 
+def smart_repr(x):
+    if isinstance(x, tuple):
+        if len(x) == 0:
+            return "tuple()"
+        elif len(x) == 1:
+            return "(%s,)" % smart_repr(x[0])
+        else:
+            return "(" + ",".join(map(smart_repr, x)) + ")"
+    else:
+        if hasattr(x, "__call__"):
+            return "__import__('pydoc').locate('%s')" % (x.__module__ + "." + x.__name__)
+        else:
+            return repr(x)
+
+
 def extract_distinct_params(exps_data, excluded_params=('exp_name', 'seed', 'log_dir', 'json_args.'), l=1):
     # all_pairs = unique(flatten([d.flat_params.items() for d in exps_data]))
     # if logger:
     #     logger("(Excluding {excluded})".format(excluded=', '.join(excluded_params)))
-<<<<<<< HEAD
-    stringified_pairs = sorted(map(eval, unique(flatten([map(repr, d.flat_params.items()) for d in exps_data]))))
-    proposals = [(k, [x[1] for x in v]) for k, v in itertools.groupby(stringified_pairs, lambda x: x[0])]
-    filtered = [(k, v) for (k, v) in proposals if len(v) > 1 and k not in excluded_params]
-=======
     stringified_pairs = sorted(
-        map(eval, unique(flatten([map(repr, d.flat_params.items()) for d in exps_data]))))
+        map(eval, unique(flatten([map(smart_repr, d.flat_params.items()) for d in exps_data]))))
     proposals = [(k, [x[1] for x in v])
                  for k, v in itertools.groupby(stringified_pairs, lambda x: x[0])]
     filtered = [(k, v) for (k, v) in proposals if len(v) > l and all(
         [k.find(excluded_param) == -1 for excluded_param in excluded_params])]
->>>>>>> 36f8d4af
     return filtered
 
 

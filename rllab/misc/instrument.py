import os
import re
import subprocess
import base64
import os.path as osp
import cPickle as pickle
import inspect
import sys
from contextlib import contextmanager

import errno

from rllab.core.serializable import Serializable
from rllab import config
from rllab.misc.console import mkdir_p
from rllab.misc import ext
from StringIO import StringIO
import datetime
import dateutil.tz
import json

from rllab.viskit.core import flatten


class StubAttr(object):

    def __init__(self, obj, attr_name):
        self.__dict__["_obj"] = obj
        self.__dict__["_attr_name"] = attr_name

    @property
    def obj(self):
        return self.__dict__["_obj"]

    @property
    def attr_name(self):
        return self.__dict__["_attr_name"]

    def __call__(self, *args, **kwargs):
        return StubMethodCall(self.obj, self.attr_name, args, kwargs)

    def __getattr__(self, item):
        try:
            return super(StubAttr, self).__getattribute__(item)
        except AttributeError:
            if item.startswith("__") and item.endswith("__"):
                raise
            return StubAttr(self, item)

    def __str__(self):
        return "StubAttr(%s, %s)" % (str(self.obj), str(self.attr_name))


class StubMethodCall(Serializable):

    def __init__(self, obj, method_name, args, kwargs):
        Serializable.quick_init(self, locals())
        self.obj = obj
        self.method_name = method_name
        self.args = args
        self.kwargs = kwargs

    def __str__(self):
        return "StubMethodCall(%s, %s, %s, %s)" % (
            str(self.obj), str(self.method_name), str(self.args), str(self.kwargs))


class StubClass(object):

    def __init__(self, proxy_class):
        self.proxy_class = proxy_class

    def __call__(self, *args, **kwargs):
        if len(args) > 0:
            # Convert the positional arguments to keyword arguments
            spec = inspect.getargspec(self.proxy_class.__init__)
            kwargs = ext.merge_dict(dict(zip(spec.args[1:], args)), kwargs)
            args = tuple()
        return StubObject(self.proxy_class, *args, **kwargs)

    def __getstate__(self):
        return dict(proxy_class=self.proxy_class)

    def __setstate__(self, dict):
        self.proxy_class = dict["proxy_class"]

    def __getattr__(self, item):
        if hasattr(self.proxy_class, item):
            return StubAttr(self, item)
        raise AttributeError

    def __str__(self):
        return "StubClass(%s)" % self.proxy_class


class StubObject(object):

    def __init__(self, __proxy_class, *args, **kwargs):
        if len(args) > 0:
            spec = inspect.getargspec(__proxy_class.__init__)
            kwargs = ext.merge_dict(dict(zip(spec.args[1:], args)), kwargs)
            args = tuple()
        self.proxy_class = __proxy_class
        self.args = args
        self.kwargs = kwargs

    def __getstate__(self):
        return dict(args=self.args, kwargs=self.kwargs, proxy_class=self.proxy_class)

    def __setstate__(self, dict):
        self.args = dict["args"]
        self.kwargs = dict["kwargs"]
        self.proxy_class = dict["proxy_class"]

    def __getattr__(self, item):
        if hasattr(self.proxy_class, item):
            return StubAttr(self, item)
        raise AttributeError

    def __str__(self):
        return "StubObject(%s, *%s, **%s)" % (str(self.proxy_class), str(self.args), str(self.kwargs))


class VariantGenerator(object):
    """
    Usage:

    vg = VariantGenerator()
    vg.add("param1", [1, 2, 3])
    vg.add("param2", ['x', 'y'])
    vg.variants() => # all combinations of [1,2,3] x ['x','y']

    Supports noncyclic dependency among parameters:
    vg = VariantGenerator()
    vg.add("param1", [1, 2, 3])
    vg.add("param2", lambda param1: [param1+1, param1+2])
    vg.variants() => # ..
    """

    def __init__(self):
        self._variants = []

    def add(self, key, vals):
        self._variants.append((key, vals))

    def variants(self):
        return list(self.ivariants())

    def ivariants(self):
        dependencies = list()
        for key, vals in self._variants:
            if hasattr(vals, "__call__"):
                args = inspect.getargspec(vals).args
                dependencies.append((key, set(args)))
            else:
                dependencies.append((key, set()))
        sorted_keys = []
        # topo sort all nodes
        while len(sorted_keys) < len(self._variants):
            # get all nodes with zero in-degree
            free_nodes = [k for k, v in dependencies if len(v) == 0]
            if len(free_nodes) == 0:
                error_msg = "Invalid parameter dependency: \n"
                for k, v in dependencies:
                    if len(v) > 0:
                        error_msg += k + " depends on " + " & ".join(v) + "\n"
                raise ValueError(error_msg)
            dependencies = [(k, v)
                            for k, v in dependencies if k not in free_nodes]
            # remove the free nodes from the remaining dependencies
            for _, v in dependencies:
                v.difference_update(free_nodes)
            sorted_keys += free_nodes
        return self._ivariants_sorted(sorted_keys)

    def _ivariants_sorted(self, sorted_keys):
        if len(sorted_keys) == 0:
            yield dict()
        elif len(sorted_keys) == 1:
            key = sorted_keys[0]
            vals = [v for k, v in self._variants if k == key][0]
            for val in vals:
                yield {key: val}
        else:
            first_keys = sorted_keys[:-1]
            first_variants = self._ivariants_sorted(first_keys)
            last_key = sorted_keys[-1]
            last_vals = [v for k, v in self._variants if k == last_key][0]
            if hasattr(last_vals, "__call__"):
                last_val_keys = inspect.getargspec(last_vals).args
            else:
                last_val_keys = None
            for variant in first_variants:
                if hasattr(last_vals, "__call__"):
                    last_variants = last_vals(
                        **{k: variant[k] for k in last_val_keys})
                    for last_choice in last_variants:
                        yield ext.merge_dict(variant, {last_key: last_choice})
                else:
                    for last_choice in last_vals:
                        yield ext.merge_dict(variant, {last_key: last_choice})


def stub(glbs):
    # replace the __init__ method in all classes
    # hacky!!!
    for k, v in glbs.items():
        if isinstance(v, type) and v != StubClass:
            glbs[k] = StubClass(v)


def query_yes_no(question, default="yes"):
    """Ask a yes/no question via raw_input() and return their answer.

    "question" is a string that is presented to the user.
    "default" is the presumed answer if the user just hits <Enter>.
        It must be "yes" (the default), "no" or None (meaning
        an answer is required of the user).

    The "answer" return value is True for "yes" or False for "no".
    """
    valid = {"yes": True, "y": True, "ye": True,
             "no": False, "n": False}
    if default is None:
        prompt = " [y/n] "
    elif default == "yes":
        prompt = " [Y/n] "
    elif default == "no":
        prompt = " [y/N] "
    else:
        raise ValueError("invalid default answer: '%s'" % default)

    while True:
        sys.stdout.write(question + prompt)
        choice = raw_input().lower()
        if default is not None and choice == '':
            return valid[default]
        elif choice in valid:
            return valid[choice]
        else:
            sys.stdout.write("Please respond with 'yes' or 'no' "
                             "(or 'y' or 'n').\n")


exp_count = 0
now = datetime.datetime.now(dateutil.tz.tzlocal())
timestamp = now.strftime('%Y_%m_%d_%H_%M_%S')
remote_confirmed = False


def run_experiment_lite(
        stub_method_call,
        exp_prefix="experiment",
        exp_name=None,
        log_dir=None,
        script="scripts/run_experiment_lite.py",
        mode="local",
        dry=False,
        docker_image=None,
        aws_config=None,
        env=None,
        use_gpu=False,
        confirm_remote=True,
        terminate_machine=True,
        **kwargs):
    """
    Serialize the stubbed method call and run the experiment using the specified mode.
    :param stub_method_call: A stubbed method call.
    :param script: The name of the entrance point python script
    :param mode: Where & how to run the experiment. Should be one of "local", "local_docker", "ec2",
    and "lab_kube".
    :param dry: Whether to do a dry-run, which only prints the commands without executing them.
    :param exp_prefix: Name prefix for the experiments
    :param docker_image: name of the docker image. Ignored if using local mode.
    :param aws_config: configuration for AWS. Only used under EC2 mode
    :param env: extra environment variables
    :param kwargs: All other parameters will be passed directly to the entrance python script.
    """
    data = base64.b64encode(pickle.dumps(stub_method_call))
    global exp_count
    global remote_confirmed
    exp_count += 1
    if exp_name is None:
        exp_name = "%s_%s_%04d" % (exp_prefix, timestamp, exp_count)
    if log_dir is None:
        log_dir = config.LOG_DIR + "/local/" + exp_prefix.replace("_", "-") + "/" + exp_name
    kwargs["exp_name"] = exp_name
    kwargs["log_dir"] = log_dir
    kwargs["remote_log_dir"] = osp.join(config.AWS_S3_PATH, exp_prefix.replace("_", "-"),
                                        exp_name)
    if mode not in ["local", "local_docker"] and not remote_confirmed and not dry and confirm_remote:
        remote_confirmed = query_yes_no(
            "Running in (non-dry) mode %s. Confirm?" % mode)
        if not remote_confirmed:
            sys.exit(1)

    if mode == "local":
        del kwargs["remote_log_dir"]
        params = dict(kwargs.items() + [("args_data", data)])
        command = to_local_command(params, script=script, use_gpu=use_gpu)
        print(command)
        if dry:
            return
        try:
            if env is None:
                env = dict()
            subprocess.call(command, shell=True, env=ext.merge_dict(os.environ, env))
        except Exception as e:
            print e
            if isinstance(e, KeyboardInterrupt):
                raise
    elif mode == "local_docker":
        del kwargs["remote_log_dir"]
        if docker_image is None:
            docker_image = config.DOCKER_IMAGE
        params = dict(kwargs.items() + [("args_data", data)])
<<<<<<< HEAD
        command = to_docker_command(params, docker_image=docker_image, script=script, env=env)
=======
        command = to_docker_command(
            params, docker_image=docker_image, script=script)
>>>>>>> a838342b
        print(command)
        if dry:
            return
        try:
            subprocess.call(command, shell=True)
        except Exception as e:
            if isinstance(e, KeyboardInterrupt):
                raise
    elif mode == "ec2":
        if docker_image is None:
            docker_image = config.DOCKER_IMAGE
        params = dict(kwargs.items() + [("args_data", data)])
        launch_ec2(params, exp_prefix=exp_prefix, docker_image=docker_image, script=script,
                   aws_config=aws_config, dry=dry, terminate_machine=terminate_machine, use_gpu=use_gpu, env=env)
    elif mode == "lab_kube":
        assert env is None
        # first send code folder to s3
        s3_code_path = s3_sync_code(config, dry=dry)
        if docker_image is None:
            docker_image = config.DOCKER_IMAGE
        params = dict(kwargs.items() + [("args_data", data)])
        params["resources"] = params.get(
            "resources", config.KUBE_DEFAULT_RESOURCES)
        params["node_selector"] = params.get(
            "node_selector", config.KUBE_DEFAULT_NODE_SELECTOR)
        params["exp_prefix"] = exp_prefix
        pod_dict = to_lab_kube_pod(
            params, code_full_path=s3_code_path, docker_image=docker_image, script=script)
        pod_str = json.dumps(pod_dict, indent=1)
        if dry:
            print(pod_str)
        dir = "{pod_dir}/{exp_prefix}".format(
            pod_dir=config.POD_DIR, exp_prefix=exp_prefix)
        ensure_dir(dir)
        fname = "{dir}/{exp_name}.json".format(
            dir=dir,
            exp_name=exp_name
        )
        with open(fname, "w") as fh:
            fh.write(pod_str)
        kubecmd = "kubectl create -f %s" % fname
        print(kubecmd)
        if dry:
            return
        try:
            subprocess.call(kubecmd, shell=True)
        except Exception as e:
            if isinstance(e, KeyboardInterrupt):
                raise
    else:
        raise NotImplementedError


_find_unsafe = re.compile(r'[a-zA-Z0-9_^@%+=:,./-]').search


def ensure_dir(dirname):
    """
    Ensure that a named directory exists; if it does not, attempt to create it.
    """
    try:
        os.makedirs(dirname)
    except OSError, e:
        if e.errno != errno.EEXIST:
            raise


def _shellquote(s):
    """Return a shell-escaped version of the string *s*."""
    if not s:
        return "''"

    if _find_unsafe(s) is None:
        return s

    # use single quotes, and put single quotes into double quotes
    # the string $'b is then quoted as '$'"'"'b'

    return "'" + s.replace("'", "'\"'\"'") + "'"


def _to_param_val(v):
    if v is None:
        return ""
    elif isinstance(v, list):
        return " ".join(map(_shellquote, map(str, v)))
    else:
        return _shellquote(str(v))


def to_local_command(params, script='scripts/run_experiment.py', use_gpu=False):
    command = "python " + script
    if use_gpu:
        command = "THEANO_FLAGS='device=gpu' " + command
    for k, v in params.iteritems():
        if isinstance(v, dict):
            for nk, nv in v.iteritems():
                if str(nk) == "_name":
                    command += "  --%s %s" % (k, _to_param_val(nv))
                else:
                    command += \
                        "  --%s_%s %s" % (k, nk, _to_param_val(nv))
        else:
            command += "  --%s %s" % (k, _to_param_val(v))
    return command


def to_docker_command(params, docker_image, script='scripts/run_experiment.py', pre_commands=None,
                      post_commands=None, dry=False, use_gpu=False, env=None):
    """
    :param params: The parameters for the experiment. If logging directory parameters are provided, we will create
    docker volume mapping to make sure that the logging files are created at the correct locations
    :param docker_image: docker image to run the command on
    :param script: script command for running experiment
    :return:
    """
    log_dir = params.get("log_dir")
    params.pop("remote_log_dir")
    script = 'rllab/' + script
    if not dry:
        mkdir_p(log_dir)
    # create volume for logging directory
    if use_gpu:
        command_prefix = "nvidia-docker run"
    else:
        command_prefix = "docker run"
    docker_log_dir = config.DOCKER_LOG_DIR
    if env is not None:
        for k, v in env.iteritems():
            command_prefix += " -e \"{k}={v}\"".format(k=k, v=v)
    command_prefix += " -v {local_log_dir}:{docker_log_dir}".format(local_log_dir=log_dir,
                                                                    docker_log_dir=docker_log_dir)
    command_prefix += " -v {local_code_dir}:{docker_code_dir}".format(local_code_dir=config.LOCAL_CODE_DIR,
                                                                      docker_code_dir=config.DOCKER_CODE_DIR)
    params = ext.merge_dict(params, dict(log_dir=docker_log_dir))
    command_prefix += " -t " + docker_image + " /bin/bash -c "
    command_list = list()
    #command_list.append('sleep 9999999')
    if pre_commands is not None:
        command_list.extend(pre_commands)
    command_list.append("echo \"Running in docker\"")
    command_list.append(to_local_command(params, script, use_gpu=use_gpu))
    if post_commands is not None:
        command_list.extend(post_commands)
    return command_prefix + "'" + "; ".join(command_list) + "'"


def dedent(s):
    lines = [l.strip() for l in s.split('\n')]
    return '\n'.join(lines)


def launch_ec2(params, exp_prefix, docker_image, script='scripts/run_experiment.py',
               aws_config=None, dry=False, terminate_machine=True, use_gpu=False, env=None):
    log_dir = params.get("log_dir")
    remote_log_dir = params.pop("remote_log_dir")

    default_config = dict(
        image_id=config.AWS_IMAGE_ID,
        instance_type=config.AWS_INSTANCE_TYPE,
        key_name=config.AWS_KEY_NAME,
        spot=config.AWS_SPOT,
        spot_price=config.AWS_SPOT_PRICE,
        iam_instance_profile_name=config.AWS_IAM_INSTANCE_PROFILE_NAME,
        security_groups=config.AWS_SECURITY_GROUPS,
    )

    if aws_config is None:
        aws_config = dict()
    aws_config = ext.merge_dict(default_config, aws_config)

    sio = StringIO()
    sio.write("#!/bin/bash\n")
    # sio.write("rm /home/ubuntu/user_data.log")
    sio.write("{\n")
    sio.write("""
        die() { status=$1; shift; echo "FATAL: $*"; exit $status; }
    """)
    sio.write("""
        EC2_INSTANCE_ID="`wget -q -O - http://instance-data/latest/meta-data/instance-id`"
    """)
    sio.write("""
        aws ec2 create-tags --resources $EC2_INSTANCE_ID --tags Key=Name,Value={exp_name} --region {aws_region}
    """.format(exp_name=params.get("exp_name"), aws_region=config.AWS_REGION_NAME))
    sio.write("""
        service docker start
    """)
    sio.write("""
        docker --config /home/ubuntu/.docker pull {docker_image}
    """.format(docker_image=docker_image))
    sio.write("""
        mkdir -p {log_dir}
    """.format(log_dir=log_dir))
    sio.write("""
        while /bin/true; do
            aws s3 sync --exclude *.pkl --exclude *.log {log_dir} {remote_log_dir} --region {aws_region}
            sleep 1
        done &
    """.format(log_dir=log_dir, remote_log_dir=remote_log_dir, aws_region=config.AWS_REGION_NAME))
    sio.write("""
        {command}
    """.format(command=to_docker_command(params, docker_image, script, use_gpu=use_gpu, env=env)))
    sio.write("""
        aws s3 cp --recursive {log_dir} {remote_log_dir} --region {aws_region}
    """.format(log_dir=log_dir, remote_log_dir=remote_log_dir, aws_region=config.AWS_REGION_NAME))
    sio.write("""
        aws s3 cp /home/ubuntu/user_data.log {remote_log_dir}/stdout.log --region {aws_region}
    """.format(remote_log_dir=remote_log_dir, aws_region=config.AWS_REGION_NAME))
    if terminate_machine:
        sio.write("""
            EC2_INSTANCE_ID="`wget -q -O - http://instance-data/latest/meta-data/instance-id || die \"wget instance-id has failed: $?\"`"
            aws ec2 terminate-instances --instance-ids $EC2_INSTANCE_ID --region {aws_region}
        """.format(aws_region=config.AWS_REGION_NAME))
    sio.write("} >> /home/ubuntu/user_data.log 2>&1\n")

    import boto3
    import botocore
    if aws_config["spot"]:
        ec2 = boto3.client(
            "ec2",
            region_name=config.AWS_REGION_NAME,
            aws_access_key_id=config.AWS_ACCESS_KEY,
            aws_secret_access_key=config.AWS_ACCESS_SECRET,
        )
    else:
        ec2 = boto3.resource(
            "ec2",
            region_name=config.AWS_REGION_NAME,
            aws_access_key_id=config.AWS_ACCESS_KEY,
            aws_secret_access_key=config.AWS_ACCESS_SECRET,
        )
    instance_args = dict(
        ImageId=aws_config["image_id"],
        KeyName=aws_config["key_name"],
        UserData=dedent(sio.getvalue()),
        InstanceType=aws_config["instance_type"],
        EbsOptimized=True,
        SecurityGroups=aws_config["security_groups"],
        IamInstanceProfile=dict(
            Name=aws_config["iam_instance_profile_name"],
        ),
    )
    if not aws_config["spot"]:
        instance_args["MinCount"] = 1
        instance_args["MaxCount"] = 1
    print "************************************************************"
    print instance_args["UserData"]
    print "************************************************************"
    if aws_config["spot"]:
        instance_args["UserData"] = base64.b64encode(instance_args["UserData"])
        spot_args = dict(
            DryRun=dry,
            InstanceCount=1,
            LaunchSpecification=instance_args,
            SpotPrice=aws_config["spot_price"],
            ClientToken=params["exp_name"],
        )
        import pprint
        pprint.pprint(spot_args)
        if not dry:
            response = ec2.request_spot_instances(**spot_args)
            print response
            spot_request_id = response['SpotInstanceRequests'][
                0]['SpotInstanceRequestId']
            for _ in range(10):
                try:
                    ec2.create_tags(
                        Resources=[spot_request_id],
                        Tags=[{'Key': 'Name', 'Value': params["exp_name"]}],
                    )
                    break
                except botocore.exceptions.ClientError:
                    continue
    else:
        import pprint
        pprint.pprint(instance_args)
        ec2.create_instances(
            DryRun=dry,
            **instance_args
        )


S3_CODE_PATH = None


def s3_sync_code(config, dry=False):
    global S3_CODE_PATH
    if S3_CODE_PATH is not None:
        return S3_CODE_PATH
    base = config.AWS_CODE_SYNC_S3_PATH
    has_git = True
    try:
        current_commit = subprocess.check_output(
            ["git", "rev-parse", "HEAD"]).strip()
        clean_state = len(
            subprocess.check_output(["git", "status", "--porcelain"])) == 0
    except subprocess.CalledProcessError as _:
        print "Warning: failed to execute git commands"
        has_git = False
    dir_hash = base64.b64encode(subprocess.check_output(["pwd"]))
    code_path = "%s_%s" % (
        dir_hash,
        (current_commit if clean_state else "%s_dirty_%s" % (current_commit, timestamp)) if
        has_git else timestamp
    )
    full_path = "%s/%s" % (base, code_path)
    cache_path = "%s/%s" % (base, dir_hash)
    cache_cmds = ["aws", "s3", "sync"] + \
                 [cache_path, full_path]
    cmds = ["aws", "s3", "sync"] + \
        flatten(["--exclude", "%s" % pattern] for pattern in config.CODE_SYNC_IGNORES) + \
           [".", full_path]
    caching_cmds = ["aws", "s3", "sync"] + \
                   [full_path, cache_path]
    print cache_cmds, cmds, caching_cmds
    if not dry:
        subprocess.check_call(cache_cmds)
        subprocess.check_call(cmds)
        subprocess.check_call(caching_cmds)
    S3_CODE_PATH = full_path
    return full_path


def to_lab_kube_pod(params, docker_image, code_full_path, script='scripts/run_experiment.py'):
    """
    :param params: The parameters for the experiment. If logging directory parameters are provided, we will create
    docker volume mapping to make sure that the logging files are created at the correct locations
    :param docker_image: docker image to run the command on
    :param script: script command for running experiment
    :return:
    """
    log_dir = params.get("log_dir")
    remote_log_dir = params.pop("remote_log_dir")
    resources = params.pop("resources")
    node_selector = params.pop("node_selector")
    exp_prefix = params.pop("exp_prefix")
    mkdir_p(log_dir)
    pre_commands = list()
    pre_commands.append('mkdir -p ~/.aws')
    # fetch credentials from the kubernetes secret file
    pre_commands.append('echo "[default]" >> ~/.aws/credentials')
    pre_commands.append(
        "echo \"aws_access_key_id = %s\" >> ~/.aws/credentials" % config.AWS_ACCESS_KEY)
    pre_commands.append(
        "echo \"aws_secret_access_key = %s\" >> ~/.aws/credentials" % config.AWS_ACCESS_SECRET)
    pre_commands.append('aws s3 cp --recursive %s %s' %
                        (code_full_path, config.DOCKER_CODE_DIR))
    pre_commands.append('cd %s' %
                        (config.DOCKER_CODE_DIR))
    pre_commands.append("""
        while /bin/true; do
            aws s3 sync --exclude *.pkl --exclude *.log {log_dir} {remote_log_dir} --region {aws_region}
            sleep 5
        done & echo sync initiated""".format(log_dir=log_dir, remote_log_dir=remote_log_dir,
                                             aws_region=config.AWS_REGION_NAME))
    # copy the file to s3 after execution
    post_commands = list()
    post_commands.append('aws s3 cp --recursive %s %s' %
                         (log_dir,
                          remote_log_dir))
    # command = to_docker_command(params, docker_image=docker_image, script=script,
    #                             pre_commands=pre_commands,
    #                             post_commands=post_commands)
    command_list = list()
    if pre_commands is not None:
        command_list.extend(pre_commands)
    command_list.append("echo \"Running in docker\"")
    command_list.append(to_local_command(params, script))
    if post_commands is not None:
        command_list.extend(post_commands)
    command = "; ".join(command_list)
    pod_name = config.KUBE_PREFIX + params["exp_name"]
    # underscore is not allowed in pod names
    pod_name = pod_name.replace("_", "-")
    return {
        "apiVersion": "v1",
        "kind": "Pod",
        "metadata": {
            "name": pod_name,
            "labels": {
                "owner": config.LABEL,
                "expt": pod_name,
                "exp_time": timestamp,
                "exp_prefix": exp_prefix,
            },
        },
        "spec": {
            "containers": [
                {
                    "name": "foo",
                    "image": docker_image,
                    "command": [
                        "/bin/bash",
                        "-c",
                        "-li",  # to load conda env file
                        command,
                    ],
                    "resources": resources,
                    "imagePullPolicy": "Always",
                }
            ],
            "restartPolicy": "Never",
            "nodeSelector": node_selector,
        }
    }<|MERGE_RESOLUTION|>--- conflicted
+++ resolved
@@ -314,12 +314,7 @@
         if docker_image is None:
             docker_image = config.DOCKER_IMAGE
         params = dict(kwargs.items() + [("args_data", data)])
-<<<<<<< HEAD
         command = to_docker_command(params, docker_image=docker_image, script=script, env=env)
-=======
-        command = to_docker_command(
-            params, docker_image=docker_image, script=script)
->>>>>>> a838342b
         print(command)
         if dry:
             return

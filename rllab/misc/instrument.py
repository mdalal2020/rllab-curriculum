--- conflicted
+++ resolved
@@ -544,13 +544,8 @@
 
 def to_local_command(params, script=osp.join(config.PROJECT_PATH, 'scripts/run_experiment.py'), use_gpu=False):
     command = "python " + script
-<<<<<<< HEAD
-    if use_gpu:
+    if use_gpu and not config.USE_TF:
         command = "THEANO_FLAGS='device=gpu,dnn.enabled=auto' " + command
-=======
-    if use_gpu and not config.USE_TF:
-        command = "THEANO_FLAGS='device=gpu' " + command
->>>>>>> 648e2c87
     for k, v in params.iteritems():
         if isinstance(v, dict):
             for nk, nv in v.iteritems():

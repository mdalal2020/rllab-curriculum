import os
import re
import subprocess
import base64
import os.path as osp
import pickle as pickle
import inspect
import hashlib
import sys
from contextlib import contextmanager

import errno

from rllab.core.serializable import Serializable
from rllab import config
from rllab.misc.console import mkdir_p
from rllab.misc import ext
from io import StringIO
import datetime
import dateutil.tz
import json
import time
import numpy as np

from rllab.misc.ext import AttrDict
from rllab.viskit.core import flatten
import collections


class StubBase(object):
    def __getitem__(self, item):
        return StubMethodCall(self, "__getitem__", args=[item], kwargs=dict())

    def __getattr__(self, item):
        try:
            return super(self.__class__, self).__getattribute__(item)
        except AttributeError:
            if item.startswith("__") and item.endswith("__"):
                raise
            return StubAttr(self, item)

    def __pow__(self, power, modulo=None):
        return StubMethodCall(self, "__pow__", [power, modulo], dict())

    def __call__(self, *args, **kwargs):
        return StubMethodCall(self.obj, self.attr_name, args, kwargs)

    def __add__(self, other):
        return StubMethodCall(self, "__add__", [other], dict())

    def __rmul__(self, other):
        return StubMethodCall(self, "__rmul__", [other], dict())

    def __div__(self, other):
        return StubMethodCall(self, "__div__", [other], dict())

    def __rdiv__(self, other):
        return StubMethodCall(BinaryOp(), "rdiv", [self, other], dict())  # self, "__rdiv__", [other], dict())

    def __rpow__(self, power, modulo=None):
        return StubMethodCall(self, "__rpow__", [power, modulo], dict())


class BinaryOp(Serializable):
    def __init__(self):
        Serializable.quick_init(self, locals())

    def rdiv(self, a, b):
        return b / a
        # def __init__(self, opname, a, b):
        #     self.opname = opname
        #     self.a = a
        #     self.b = b


class StubAttr(StubBase):
    def __init__(self, obj, attr_name):
        self.__dict__["_obj"] = obj
        self.__dict__["_attr_name"] = attr_name

    @property
    def obj(self):
        return self.__dict__["_obj"]

    @property
    def attr_name(self):
        return self.__dict__["_attr_name"]

    def __str__(self):
        return "StubAttr(%s, %s)" % (str(self.obj), str(self.attr_name))


class StubMethodCall(StubBase, Serializable):
    def __init__(self, obj, method_name, args, kwargs):
        self._serializable_initialized = False
        Serializable.quick_init(self, locals())
        self.obj = obj
        self.method_name = method_name
        self.args = args
        self.kwargs = kwargs

    def __str__(self):
        return "StubMethodCall(%s, %s, %s, %s)" % (
            str(self.obj), str(self.method_name), str(self.args), str(self.kwargs))


class StubClass(StubBase):
    def __init__(self, proxy_class):
        self.proxy_class = proxy_class

    def __call__(self, *args, **kwargs):
        if len(args) > 0:
            # Convert the positional arguments to keyword arguments
            spec = inspect.getargspec(self.proxy_class.__init__)
            kwargs = dict(list(zip(spec.args[1:], args)), **kwargs)
            args = tuple()
        return StubObject(self.proxy_class, *args, **kwargs)

    def __getstate__(self):
        return dict(proxy_class=self.proxy_class)

    def __setstate__(self, dict):
        self.proxy_class = dict["proxy_class"]

    def __getattr__(self, item):
        if hasattr(self.proxy_class, item):
            return StubAttr(self, item)
        raise AttributeError

    def __str__(self):
        return "StubClass(%s)" % self.proxy_class


class StubObject(StubBase):
    def __init__(self, __proxy_class, *args, **kwargs):
        if len(args) > 0:
            spec = inspect.getargspec(__proxy_class.__init__)
            kwargs = dict(list(zip(spec.args[1:], args)), **kwargs)
            args = tuple()
        self.proxy_class = __proxy_class
        self.args = args
        self.kwargs = kwargs

    def __getstate__(self):
        return dict(args=self.args, kwargs=self.kwargs, proxy_class=self.proxy_class)

    def __setstate__(self, dict):
        self.args = dict["args"]
        self.kwargs = dict["kwargs"]
        self.proxy_class = dict["proxy_class"]

    def __getattr__(self, item):
        # why doesnt the commented code work?
        # return StubAttr(self, item)
        # checks bypassed to allow for accesing instance fileds
        if hasattr(self.proxy_class, item):
            return StubAttr(self, item)
        raise AttributeError('Cannot get attribute %s from %s' % (item, self.proxy_class))

    def __str__(self):
        return "StubObject(%s, *%s, **%s)" % (str(self.proxy_class), str(self.args), str(self.kwargs))


class VariantDict(AttrDict):
    def __init__(self, d, hidden_keys):
        super(VariantDict, self).__init__(d)
        self._hidden_keys = hidden_keys

    def dump(self):
        return {k: v for k, v in self.items() if k not in self._hidden_keys}


class VariantGenerator(object):
    """
    Usage:

    vg = VariantGenerator()
    vg.add("param1", [1, 2, 3])
    vg.add("param2", ['x', 'y'])
    vg.variants() => # all combinations of [1,2,3] x ['x','y']

    Supports noncyclic dependency among parameters:
    vg = VariantGenerator()
    vg.add("param1", [1, 2, 3])
    vg.add("param2", lambda param1: [param1+1, param1+2])
    vg.variants() => # ..
    """

    def __init__(self):
        self._variants = []
        self._populate_variants()
        self._hidden_keys = []
        for k, vs, cfg in self._variants:
            if cfg.get("hide", False):
                self._hidden_keys.append(k)

    def add(self, key, vals, **kwargs):
        self._variants.append((key, vals, kwargs))

    def _populate_variants(self):
        methods = inspect.getmembers(
            self.__class__, predicate=lambda x: inspect.isfunction(x) or inspect.ismethod(x))
        methods = [x[1].__get__(self, self.__class__)
                   for x in methods if getattr(x[1], '__is_variant', False)]
        for m in methods:
            self.add(m.__name__, m, **getattr(m, "__variant_config", dict()))

    def variants(self, randomized=False):
        ret = list(self.ivariants())
        if randomized:
            np.random.shuffle(ret)
        return list(map(self.variant_dict, ret))

    def variant_dict(self, variant):
        return VariantDict(variant, self._hidden_keys)

    def to_name_suffix(self, variant):
        suffix = []
        for k, vs, cfg in self._variants:
            if not cfg.get("hide", False):
                suffix.append(k + "_" + str(variant[k]))
        return "_".join(suffix)

    def ivariants(self):
        dependencies = list()
        for key, vals, _ in self._variants:
            if hasattr(vals, "__call__"):
                args = inspect.getargspec(vals).args
                if hasattr(vals, 'im_self') or hasattr(vals, "__self__"):
                    # remove the first 'self' parameter
                    args = args[1:]
                dependencies.append((key, set(args)))
            else:
                dependencies.append((key, set()))
        sorted_keys = []
        # topo sort all nodes
        while len(sorted_keys) < len(self._variants):
            # get all nodes with zero in-degree
            free_nodes = [k for k, v in dependencies if len(v) == 0]
            if len(free_nodes) == 0:
                error_msg = "Invalid parameter dependency: \n"
                for k, v in dependencies:
                    if len(v) > 0:
                        error_msg += k + " depends on " + " & ".join(v) + "\n"
                raise ValueError(error_msg)
            dependencies = [(k, v)
                            for k, v in dependencies if k not in free_nodes]
            # remove the free nodes from the remaining dependencies
            for _, v in dependencies:
                v.difference_update(free_nodes)
            sorted_keys += free_nodes
        return self._ivariants_sorted(sorted_keys)

    def _ivariants_sorted(self, sorted_keys):
        if len(sorted_keys) == 0:
            yield dict()
        else:
            first_keys = sorted_keys[:-1]
            first_variants = self._ivariants_sorted(first_keys)
            last_key = sorted_keys[-1]
            last_vals = [v for k, v, _ in self._variants if k == last_key][0]
            if hasattr(last_vals, "__call__"):
                last_val_keys = inspect.getargspec(last_vals).args
                if hasattr(last_vals, 'im_self') or hasattr(last_vals, '__self__'):
                    last_val_keys = last_val_keys[1:]
            else:
                last_val_keys = None
            for variant in first_variants:
                if hasattr(last_vals, "__call__"):
                    last_variants = last_vals(
                        **{k: variant[k] for k in last_val_keys})
                    for last_choice in last_variants:
                        yield AttrDict(variant, **{last_key: last_choice})
                else:
                    for last_choice in last_vals:
                        yield AttrDict(variant, **{last_key: last_choice})


def variant(*args, **kwargs):
    def _variant(fn):
        fn.__is_variant = True
        fn.__variant_config = kwargs
        return fn

    if len(args) == 1 and isinstance(args[0], collections.Callable):
        return _variant(args[0])
    return _variant


def stub(glbs):
    # replace the __init__ method in all classes
    # hacky!!!
    for k, v in list(glbs.items()):
        # look at all variables that are instances of a class (not yet Stub)
        if isinstance(v, type) and v != StubClass:
            glbs[k] = StubClass(v)  # and replaces them by a the same but Stub


def query_yes_no(question, default="yes"):
    """Ask a yes/no question via raw_input() and return their answer.

    "question" is a string that is presented to the user.
    "default" is the presumed answer if the user just hits <Enter>.
        It must be "yes" (the default), "no" or None (meaning
        an answer is required of the user).

    The "answer" return value is True for "yes" or False for "no".
    """
    valid = {"yes": True, "y": True, "ye": True,
             "no": False, "n": False}
    if default is None:
        prompt = " [y/n] "
    elif default == "yes":
        prompt = " [Y/n] "
    elif default == "no":
        prompt = " [y/N] "
    else:
        raise ValueError("invalid default answer: '%s'" % default)

    while True:
        sys.stdout.write(question + prompt)
        choice = input().lower()
        if default is not None and choice == '':
            return valid[default]
        elif choice in valid:
            return valid[choice]
        else:
            sys.stdout.write("Please respond with 'yes' or 'no' "
                             "(or 'y' or 'n').\n")


exp_count = 0
now = datetime.datetime.now(dateutil.tz.tzlocal())
timestamp = now.strftime('%Y_%m_%d_%H_%M_%S')
remote_confirmed = False


def run_experiment_lite(
        stub_method_call=None,
        batch_tasks=None,
        exp_prefix="experiment",
        exp_name=None,
        log_dir=None,
        script="scripts/run_experiment_lite.py",
        python_command="python",
        mode="local",
        dry=False,
        docker_image=None,
        aws_config=None,
        env=None,
        variant=None,
        use_gpu=False,
        sync_s3_pkl=False,
        sync_s3_png=False,
        sync_s3_log=False,
        sync_log_on_termination=True,
        confirm_remote=True,
        terminate_machine=True,
        periodic_sync=True,
        periodic_sync_interval=15,
        sync_all_data_node_to_s3=True,
        use_cloudpickle=True,
        pre_commands=None,
        **kwargs):
    """
    Serialize the stubbed method call and run the experiment using the specified mode.
    :param stub_method_call: A stubbed method call.
    :param script: The name of the entrance point python script
    :param mode: Where & how to run the experiment. Should be one of "local", "local_docker", "ec2",
    and "lab_kube".
    :param dry: Whether to do a dry-run, which only prints the commands without executing them.
    :param exp_prefix: Name prefix for the experiments
    :param docker_image: name of the docker image. Ignored if using local mode.
    :param aws_config: configuration for AWS. Only used under EC2 mode
    :param env: extra environment variables
    :param kwargs: All other parameters will be passed directly to the entrance python script.
    :param variant: If provided, should be a dictionary of parameters
    :param use_gpu: Whether the launched task is running on GPU. This triggers a few configuration changes including
    certain environment flags
    :param sync_s3_pkl: Whether to sync pkl files during execution of the experiment (they will always be synced at
    the end of the experiment)
    :param sync_s3_png: Whether to sync png files during execution of the experiment (they will always be synced at
    the end of the experiment)
    :param sync_s3_log: Whether to sync log files during execution of the experiment (they will always be synced at
    the end of the experiment)
    :param confirm_remote: Whether to confirm before launching experiments remotely
    :param terminate_machine: Whether to terminate machine after experiment finishes. Only used when using
    mode="ec2". This is useful when one wants to debug after an experiment finishes abnormally.
    :param periodic_sync: Whether to synchronize certain experiment files periodically during execution.
    :param periodic_sync_interval: Time interval between each periodic sync, in seconds.
    """
    assert stub_method_call is not None or batch_tasks is not None, "Must provide at least either stub_method_call or batch_tasks"
    if batch_tasks is None:
        batch_tasks = [
            dict(
                kwargs,
                pre_commands=pre_commands,
                stub_method_call=stub_method_call,
                exp_name=exp_name,
                log_dir=log_dir,
                env=env,
                variant=variant,
                use_cloudpickle=use_cloudpickle
            )
        ]

    global exp_count
    global remote_confirmed
    config.USE_GPU = use_gpu

    # params_list = []

    for task in batch_tasks:
        call = task.pop("stub_method_call")
        if use_cloudpickle:
            import cloudpickle
            data = base64.b64encode(cloudpickle.dumps(call)).decode("utf-8")
        else:
            data = base64.b64encode(pickle.dumps(call)).decode("utf-8")
        task["args_data"] = data
        exp_count += 1
        params = dict(kwargs)
        if task.get("exp_name", None) is None:
            task["exp_name"] = "%s_%s_%04d" % (
                exp_prefix, timestamp, exp_count)
        if task.get("log_dir", None) is None:
            task["log_dir"] = config.LOG_DIR + "/local/" + \
                              exp_prefix.replace("_", "-") + "/" + task["exp_name"]
        if task.get("variant", None) is not None:
            variant = task.pop("variant")
            if "exp_name" not in variant:
                variant["exp_name"] = task["exp_name"]
            task["variant_data"] = base64.b64encode(pickle.dumps(variant)).decode("utf-8")
        elif "variant" in task:
            del task["variant"]
        task["remote_log_dir"] = osp.join(
            config.AWS_S3_PATH, exp_prefix.replace("_", "-"), task["exp_name"])
        task["env"] = task.get("env", dict()) or dict()
        task["env"]["RLLAB_USE_GPU"] = str(use_gpu)

    if mode not in ["local", "local_docker"] and not remote_confirmed and not dry and confirm_remote:
        remote_confirmed = query_yes_no(
            "Running in (non-dry) mode %s. Confirm?" % mode)
        if not remote_confirmed:
            sys.exit(1)

    if hasattr(mode, "__call__"):
        if docker_image is None:
            docker_image = config.DOCKER_IMAGE
        mode(
            task,
            docker_image=docker_image,
            use_gpu=use_gpu,
            exp_prefix=exp_prefix,
            script=script,
            python_command=python_command,
            sync_s3_pkl=sync_s3_pkl,
            sync_log_on_termination=sync_log_on_termination,
            periodic_sync=periodic_sync,
            periodic_sync_interval=periodic_sync_interval,
            sync_all_data_node_to_s3=sync_all_data_node_to_s3,
        )
    elif mode == "local":
        for task in batch_tasks:
            del task["remote_log_dir"]
            env = task.pop("env", None)
            command = to_local_command(
                task,
                python_command=python_command,
                script=osp.join(config.PROJECT_PATH, script),
                use_gpu=use_gpu
            )
            print(command)
            if dry:
                return
            try:
                if env is None:
                    env = dict()
                subprocess.call(
                    command, shell=True, env=dict(os.environ, **env))
            except Exception as e:
                print(e)
                if isinstance(e, KeyboardInterrupt):
                    raise
    elif mode == "local_docker":
        if docker_image is None:
            docker_image = config.DOCKER_IMAGE
        for task in batch_tasks:
            del task["remote_log_dir"]
            env = task.pop("env", None)
            command = to_docker_command(
                task,  # these are the params. Pre and Post command can be here
                docker_image=docker_image,
                script=script,
                env=env,
                use_gpu=use_gpu,
                use_tty=True,
                python_command=python_command,
            )
            print(command)
            if dry:
                return
            p = subprocess.Popen(command, shell=True)
            try:
                p.wait()
            except KeyboardInterrupt:
                try:
                    print("terminating")
                    p.terminate()
                except OSError:
                    print("os error!")
                    pass
                p.wait()
    elif mode == "ec2":
        if docker_image is None:
            docker_image = config.DOCKER_IMAGE
        s3_code_path = s3_sync_code(config, dry=dry)
        launch_ec2(batch_tasks,
                   exp_prefix=exp_prefix,
                   docker_image=docker_image,
                   python_command=python_command,
                   script=script,
                   aws_config=aws_config,
                   dry=dry,
                   terminate_machine=terminate_machine,
                   use_gpu=use_gpu,
                   code_full_path=s3_code_path,
                   sync_s3_pkl=sync_s3_pkl,
                   sync_s3_png=sync_s3_png,
                   sync_s3_log=sync_s3_log,
                   sync_log_on_termination=sync_log_on_termination,
                   periodic_sync=periodic_sync,
                   periodic_sync_interval=periodic_sync_interval)
    elif mode == "lab_kube":
        # assert env is None
        # first send code folder to s3
        s3_code_path = s3_sync_code(config, dry=dry)
        if docker_image is None:
            docker_image = config.DOCKER_IMAGE
        for task in batch_tasks:
            # if 'env' in task:
            #     assert task.pop('env') is None
            # TODO: dangerous when there are multiple tasks?
            task["resources"] = params.pop(
                "resources", config.KUBE_DEFAULT_RESOURCES)
            task["node_selector"] = params.pop(
                "node_selector", config.KUBE_DEFAULT_NODE_SELECTOR)
            task["exp_prefix"] = exp_prefix
            pod_dict = to_lab_kube_pod(
                task, code_full_path=s3_code_path, docker_image=docker_image, script=script, is_gpu=use_gpu,
                python_command=python_command,
                sync_s3_pkl=sync_s3_pkl, periodic_sync=periodic_sync,
                periodic_sync_interval=periodic_sync_interval,
                sync_all_data_node_to_s3=sync_all_data_node_to_s3,
                terminate_machine=terminate_machine,
            )
            pod_str = json.dumps(pod_dict, indent=1)
            if dry:
                print(pod_str)
            dir = "{pod_dir}/{exp_prefix}".format(
                pod_dir=config.POD_DIR, exp_prefix=exp_prefix)
            ensure_dir(dir)
            fname = "{dir}/{exp_name}.json".format(
                dir=dir,
                exp_name=task["exp_name"]
            )
            with open(fname, "w") as fh:
                fh.write(pod_str)
            kubecmd = "kubectl create -f %s" % fname
            print(kubecmd)
            if dry:
                return
            retry_count = 0
            wait_interval = 1
            while retry_count <= 5:
                try:
                    return_code = subprocess.call(kubecmd, shell=True)
                    if return_code == 0:
                        break
                    retry_count += 1
                    print("trying again...")
                    time.sleep(wait_interval)
                except Exception as e:
                    if isinstance(e, KeyboardInterrupt):
                        raise
                    print(e)
    else:
        raise NotImplementedError


_find_unsafe = re.compile(r'[a-zA-Z0-9_^@%+=:,./-]').search


def ensure_dir(dirname):
    """
    Ensure that a named directory exists; if it does not, attempt to create it.
    """
    try:
        os.makedirs(dirname)
    except OSError as e:
        if e.errno != errno.EEXIST:
            raise


def _shellquote(s):
    """Return a shell-escaped version of the string *s*."""
    if not s:
        return "''"

    if _find_unsafe(s) is None:
        return s

    # use single quotes, and put single quotes into double quotes
    # the string $'b is then quoted as '$'"'"'b'

    return "'" + s.replace("'", "'\"'\"'") + "'"


def _to_param_val(v):
    if v is None:
        return ""
    elif isinstance(v, list):
        return " ".join(map(_shellquote, list(map(str, v))))
    else:
        return _shellquote(str(v))


def to_local_command(params, python_command="python", script=osp.join(config.PROJECT_PATH,
                                                                      'scripts/run_experiment.py'),
                     use_gpu=False):
    command = python_command + " " + script
    if use_gpu and not config.USE_TF:
        command = "THEANO_FLAGS='device=gpu,dnn.enabled=auto,floatX=float32' " + command
    for k, v in config.ENV.items():
        command = ("%s=%s " % (k, v)) + command
    pre_commands = params.pop("pre_commands", None)
    post_commands = params.pop("post_commands", None)
    if pre_commands is not None or post_commands is not None:
        print("Not executing the pre_commands: ", pre_commands, ", nor post_commands: ", post_commands)

    for k, v in params.items():
        if isinstance(v, dict):
            for nk, nv in v.items():
                if str(nk) == "_name":
                    command += "  --%s %s" % (k, _to_param_val(nv))
                else:
                    command += \
                        "  --%s_%s %s" % (k, nk, _to_param_val(nv))
        else:
            command += "  --%s %s" % (k, _to_param_val(v))
    return command


def to_docker_command(params, docker_image, python_command="python", script='scripts/run_experiment_lite.py',
                      pre_commands=None, use_tty=False,
                      mujoco_path=None,
                      post_commands=None, dry=False, use_gpu=False, env=None, local_code_dir=None):
    """
    :param params: The parameters for the experiment. If logging directory parameters are provided, we will create
    docker volume mapping to make sure that the logging files are created at the correct locations
    :param docker_image: docker image to run the command on
    :param script: script command for running experiment
    :return:
    """
    log_dir = params.get("log_dir")
    docker_args = params.pop("docker_args", "")
    if pre_commands is None:
        pre_commands = params.pop("pre_commands", None)
    if post_commands is None:
        post_commands = params.pop("post_commands", None)
    if mujoco_path is None:
        mujoco_path = config.MUJOCO_KEY_PATH
    # script = 'rllab/' + script
    # if not dry:

    # create volume for logging directory
    if use_gpu:
        command_prefix = "nvidia-docker run"
    else:
        command_prefix = "docker run"
    docker_log_dir = config.DOCKER_LOG_DIR

    if env is None:
        env = dict()
    env = dict(
        env,
        AWS_ACCESS_KEY_ID=config.AWS_ACCESS_KEY,
        AWS_SECRET_ACCESS_KEY=config.AWS_ACCESS_SECRET,
    )
    if env is not None:
        for k, v in env.items():
            command_prefix += " -e \"{k}={v}\"".format(k=k, v=v)
    command_prefix += " -v {local_mujoco_key_dir}:{docker_mujoco_key_dir}".format(
        local_mujoco_key_dir=mujoco_path, docker_mujoco_key_dir='/root/.mujoco')
    command_prefix += " -v {local_log_dir}:{docker_log_dir}".format(
        local_log_dir=log_dir,
        docker_log_dir=docker_log_dir
    )
    command_prefix += docker_args
    if local_code_dir is None:
        local_code_dir = config.PROJECT_PATH
    command_prefix += " -v {local_code_dir}:{docker_code_dir}".format(
        local_code_dir=local_code_dir,
        docker_code_dir=config.DOCKER_CODE_DIR
    )
    params = dict(params, log_dir=docker_log_dir)
    if use_tty:
        command_prefix += " -ti " + docker_image + " /bin/bash -c "
    else:
        command_prefix += " -i " + docker_image + " /bin/bash -c "
    command_list = list()
    if pre_commands is not None:
        command_list.extend(pre_commands)
    command_list.append("echo \"Running in docker\"")
    command_list.append(to_local_command(
        params, python_command=python_command, script=osp.join(config.DOCKER_CODE_DIR, script), use_gpu=use_gpu))
    # We for 2 min sleep after termination to allow for last syncs.
    if post_commands is None:
        post_commands = ['sleep 120']
    command_list.extend(post_commands)
    return command_prefix + "'" + "; ".join(command_list) + "'"


def dedent(s):
    lines = [l.strip() for l in s.split('\n')]
    return '\n'.join(lines)


def launch_ec2(params_list, exp_prefix, docker_image, code_full_path,
               python_command="python",
               script='scripts/run_experiment.py',
               aws_config=None, dry=False, terminate_machine=True, use_gpu=False, sync_s3_pkl=False,
               sync_s3_png=False,
               sync_s3_log=False,
               sync_log_on_termination=True,
               periodic_sync=True, periodic_sync_interval=15):
    if len(params_list) == 0:
        return

    default_config = dict(
        image_id=config.AWS_IMAGE_ID,
        instance_type=config.AWS_INSTANCE_TYPE,
        key_name=config.AWS_KEY_NAME,
        spot=config.AWS_SPOT,
        spot_price=config.AWS_SPOT_PRICE,
        iam_instance_profile_name=config.AWS_IAM_INSTANCE_PROFILE_NAME,
        security_groups=config.AWS_SECURITY_GROUPS,
        security_group_ids=config.AWS_SECURITY_GROUP_IDS,
        network_interfaces=config.AWS_NETWORK_INTERFACES,
    )

    if aws_config is None:
        aws_config = dict()
    aws_config = dict(default_config, **aws_config)

    sio = StringIO()
    sio.write("#!/bin/bash\n")
    sio.write("{\n")
    sio.write("""
        die() { status=$1; shift; echo "FATAL: $*"; exit $status; }
    """)
    sio.write("""
        EC2_INSTANCE_ID="`wget -q -O - http://169.254.169.254/latest/meta-data/instance-id`"
    """)
    sio.write("""
        aws ec2 create-tags --resources $EC2_INSTANCE_ID --tags Key=Name,Value={exp_name} --region {aws_region}
    """.format(exp_name=params_list[0].get("exp_name"), aws_region=config.AWS_REGION_NAME))
    if config.LABEL:
        sio.write("""
            aws ec2 create-tags --resources $EC2_INSTANCE_ID --tags Key=owner,Value={label} --region {aws_region}
        """.format(label=config.LABEL, aws_region=config.AWS_REGION_NAME))
    sio.write("""
        aws ec2 create-tags --resources $EC2_INSTANCE_ID --tags Key=exp_prefix,Value={exp_prefix} --region {aws_region}
    """.format(exp_prefix=exp_prefix, aws_region=config.AWS_REGION_NAME))
    sio.write("""
        service docker start
    """)
    sio.write("""
        docker --config /home/ubuntu/.docker pull {docker_image}
    """.format(docker_image=docker_image))
    sio.write("""
        export AWS_DEFAULT_REGION={aws_region}
    """.format(aws_region=config.AWS_REGION_NAME))
    sio.write("""
        curl "https://s3.amazonaws.com/aws-cli/awscli-bundle.zip" -o "awscli-bundle.zip"
        unzip awscli-bundle.zip
        sudo ./awscli-bundle/install -i /usr/local/aws -b /usr/local/bin/aws
    """)
    if config.FAST_CODE_SYNC:
        # sio.write("""
        #     aws s3 cp {code_full_path} /tmp/rllab_code.tar.gz --region {aws_region}
        # """.format(code_full_path=code_full_path, local_code_path=config.DOCKER_CODE_DIR,
        #            aws_region=config.AWS_REGION_NAME))
        sio.write("""
            aws s3 cp {code_full_path} /tmp/rllab_code.tar.gz
        """.format(code_full_path=code_full_path, local_code_path=config.DOCKER_CODE_DIR))
        sio.write("""
            mkdir -p {local_code_path}
        """.format(code_full_path=code_full_path, local_code_path=config.DOCKER_CODE_DIR,
                   aws_region=config.AWS_REGION_NAME))
        sio.write("""
            tar -zxvf /tmp/rllab_code.tar.gz -C {local_code_path}
        """.format(code_full_path=code_full_path, local_code_path=config.DOCKER_CODE_DIR,
                   aws_region=config.AWS_REGION_NAME))
    else:
        # sio.write("""
        #     aws s3 cp --recursive {code_full_path} {local_code_path} --region {aws_region}
        # """.format(code_full_path=code_full_path, local_code_path=config.DOCKER_CODE_DIR,
        #            aws_region=config.AWS_REGION_NAME))
        sio.write("""
            aws s3 cp --recursive {code_full_path} {local_code_path}
        """.format(code_full_path=code_full_path, local_code_path=config.DOCKER_CODE_DIR))
    s3_mujoco_key_path = config.AWS_CODE_SYNC_S3_PATH + '/.mujoco/'
    # sio.write("""
    #     aws s3 cp --recursive {} {} --region {}
    # """.format(s3_mujoco_key_path, config.MUJOCO_KEY_PATH, config.AWS_REGION_NAME))
    sio.write("""
        aws s3 cp --recursive {} {}
    """.format(s3_mujoco_key_path, config.MUJOCO_KEY_PATH))
    sio.write("""
        cd {local_code_path}
    """.format(local_code_path=config.DOCKER_CODE_DIR))

    for params in params_list:
        log_dir = params.get("log_dir")
        remote_log_dir = params.pop("remote_log_dir")
        env = params.pop("env", None)

        sio.write("""
            aws ec2 create-tags --resources $EC2_INSTANCE_ID --tags Key=Name,Value={exp_name} --region {aws_region}
        """.format(exp_name=params.get("exp_name"), aws_region=config.AWS_REGION_NAME))
        sio.write("""
            mkdir -p {log_dir}
        """.format(log_dir=log_dir))
        if periodic_sync:
            include_png = " --include '*.png' " if sync_s3_png else " "
            include_pkl = " --include '*.pkl' " if sync_s3_pkl else " "
            include_log = " --include '*.log' " if sync_s3_log else " "
            # sio.write("""
            #     while /bin/true; do
            #         aws s3 sync --exclude '*' {include_png} {include_pkl} {include_log}--include '*.csv' --include '*.json' {log_dir} {remote_log_dir} --region {aws_region}
            #         sleep {periodic_sync_interval}
            #     done & echo sync initiated""".format(include_png=include_png, include_pkl=include_pkl, include_log=include_log,
            #                                          log_dir=log_dir, remote_log_dir=remote_log_dir,
            #                                          aws_region=config.AWS_REGION_NAME,
            #                                          periodic_sync_interval=periodic_sync_interval))
            sio.write("""
                while /bin/true; do
                    aws s3 sync --exclude '*' {include_png} {include_pkl} {include_log}--include '*.csv' --include '*.json' {log_dir} {remote_log_dir}
                    sleep {periodic_sync_interval}
                done & echo sync initiated""".format(include_png=include_png, include_pkl=include_pkl, include_log=include_log,
                                                     log_dir=log_dir, remote_log_dir=remote_log_dir,
                                                     periodic_sync_interval=periodic_sync_interval))
            if sync_log_on_termination:
                # sio.write("""
                #     while /bin/true; do
                #         if [ -z $(curl -Is http://169.254.169.254/latest/meta-data/spot/termination-time | head -1 | grep 404 | cut -d \  -f 2) ]
                #           then
                #             logger "Running shutdown hook."
                #             aws s3 cp /home/ubuntu/user_data.log {remote_log_dir}/stdout.log --region {aws_region}
                #             aws s3 cp --recursive {log_dir} {remote_log_dir} --region {aws_region}
                #             break
                #           else
                #             # Spot instance not yet marked for termination.
                #             sleep 5
                #         fi
                #     done & echo log sync initiated
                # """.format(log_dir=log_dir, remote_log_dir=remote_log_dir, aws_region=config.AWS_REGION_NAME))
                sio.write("""
                    while /bin/true; do
                        if [ -z $(curl -Is http://169.254.169.254/latest/meta-data/spot/termination-time | head -1 | grep 404 | cut -d \  -f 2) ]
                          then
                            logger "Running shutdown hook."
                            aws s3 cp /home/ubuntu/user_data.log {remote_log_dir}/stdout.log
                            aws s3 cp --recursive {log_dir} {remote_log_dir}
                            break
                          else
                            # Spot instance not yet marked for termination.
                            sleep 5
                        fi
                    done & echo log sync initiated
                """.format(log_dir=log_dir, remote_log_dir=remote_log_dir))
<<<<<<< HEAD
        # sio.write("""
        #     for i in {1..800}; do su -c "nvidia-modprobe -u -c=0" ubuntu && break || sleep 3; done
        #     systemctl start nvidia-docker
        # """)
=======
        if use_gpu:
            sio.write("""
                for i in {1..800}; do su -c "nvidia-modprobe -u -c=0" ubuntu && break || sleep 3; done
                systemctl start nvidia-docker
            """)
>>>>>>> fc3b1efc
        sio.write("""
            {command}
        """.format(command=to_docker_command(params, docker_image, python_command=python_command, script=script,
                                             use_gpu=use_gpu, env=env,
                                             local_code_dir=config.DOCKER_CODE_DIR)))
        # sio.write("""
        #     aws s3 cp --recursive {log_dir} {remote_log_dir} --region {aws_region}
        # """.format(log_dir=log_dir, remote_log_dir=remote_log_dir, aws_region=config.AWS_REGION_NAME))
        sio.write("""
            aws s3 cp --recursive {log_dir} {remote_log_dir}
        """.format(log_dir=log_dir, remote_log_dir=remote_log_dir))
        # sio.write("""
        #     aws s3 cp /home/ubuntu/user_data.log {remote_log_dir}/stdout.log --region {aws_region}
        # """.format(remote_log_dir=remote_log_dir, aws_region=config.AWS_REGION_NAME))
        sio.write("""
            aws s3 cp /home/ubuntu/user_data.log {remote_log_dir}/stdout.log
        """.format(remote_log_dir=remote_log_dir))

    if terminate_machine:
        sio.write("""
            EC2_INSTANCE_ID="`wget -q -O - http://169.254.169.254/latest/meta-data/instance-id || die \"wget instance-id has failed: $?\"`"
            aws ec2 terminate-instances --instance-ids $EC2_INSTANCE_ID --region {aws_region}
        """.format(aws_region=config.AWS_REGION_NAME))
    sio.write("} >> /home/ubuntu/user_data.log 2>&1\n")

    full_script = dedent(sio.getvalue())

    import boto3
    import botocore
    if aws_config["spot"]:
        ec2 = boto3.client(
            "ec2",
            region_name=config.AWS_REGION_NAME,
            aws_access_key_id=config.AWS_ACCESS_KEY,
            aws_secret_access_key=config.AWS_ACCESS_SECRET,
        )
    else:
        ec2 = boto3.resource(
            "ec2",
            region_name=config.AWS_REGION_NAME,
            aws_access_key_id=config.AWS_ACCESS_KEY,
            aws_secret_access_key=config.AWS_ACCESS_SECRET,
        )

    if len(full_script) > 10000 or len(base64.b64encode(full_script.encode()).decode("utf-8")) > 10000:
        # Script too long; need to upload script to s3 first.
        # We're being conservative here since the actual limit is 16384 bytes
        s3_path = upload_file_to_s3(full_script)
        sio = StringIO()
        sio.write("#!/bin/bash\n")
        sio.write("""
        aws s3 cp {s3_path} /home/ubuntu/remote_script.sh --region {aws_region} && \\
        chmod +x /home/ubuntu/remote_script.sh && \\
        bash /home/ubuntu/remote_script.sh
        """.format(s3_path=s3_path, aws_region=config.AWS_REGION_NAME))
        user_data = dedent(sio.getvalue())
    else:
        user_data = full_script
    print(full_script)
    with open("/tmp/full_script", "w") as f:
        f.write(full_script)

    instance_args = dict(
        ImageId=aws_config["image_id"],
        KeyName=aws_config["key_name"],
        UserData=user_data,
        InstanceType=aws_config["instance_type"],
        EbsOptimized=config.EBS_OPTIMIZED,
        SecurityGroups=aws_config["security_groups"],
        SecurityGroupIds=aws_config["security_group_ids"],
        NetworkInterfaces=aws_config["network_interfaces"],
        IamInstanceProfile=dict(
            Name=aws_config["iam_instance_profile_name"],
        ),
        **config.AWS_EXTRA_CONFIGS,
    )

    if len(instance_args["NetworkInterfaces"]) > 0:
        # disable_security_group = query_yes_no(
        #     "Cannot provide both network interfaces and security groups info. Do you want to disable security group settings?",
        #     default="yes",
        # )
        disable_security_group = True
        if disable_security_group:
            instance_args.pop("SecurityGroups")
            instance_args.pop("SecurityGroupIds")

    if aws_config.get("placement", None) is not None:
        instance_args["Placement"] = aws_config["placement"]
    if not aws_config["spot"]:
        instance_args["MinCount"] = 1
        instance_args["MaxCount"] = 1
    print("************************************************************")
    print(instance_args["UserData"])
    print("************************************************************")
    if aws_config["spot"]:
        instance_args["UserData"] = base64.b64encode(instance_args["UserData"].encode()).decode("utf-8")
        spot_args = dict(
            DryRun=dry,
            InstanceCount=1,
            LaunchSpecification=instance_args,
            SpotPrice=aws_config["spot_price"],
            # ClientToken=params_list[0]["exp_name"],
        )
        import pprint
        pprint.pprint(spot_args)
        if not dry:
            response = ec2.request_spot_instances(**spot_args)
            print(response)
            spot_request_id = response['SpotInstanceRequests'][
                0]['SpotInstanceRequestId']
            for _ in range(10):
                try:
                    ec2.create_tags(
                        Resources=[spot_request_id],
                        Tags=[
                            {'Key': 'Name', 'Value': params_list[0]["exp_name"]}
                        ],
                    )
                    break
                except botocore.exceptions.ClientError:
                    continue
    else:
        import pprint
        pprint.pprint(instance_args)
        ec2.create_instances(
            DryRun=dry,
            **instance_args
        )


S3_CODE_PATH = None


def s3_sync_code(config, dry=False):
    global S3_CODE_PATH
    if S3_CODE_PATH is not None:
        return S3_CODE_PATH
    base = config.AWS_CODE_SYNC_S3_PATH
    has_git = True

    if config.FAST_CODE_SYNC:
        try:
            current_commit = subprocess.check_output(
                ["git", "rev-parse", "HEAD"]).strip().decode("utf-8")
        except subprocess.CalledProcessError as _:
            print("Warning: failed to execute git commands")
            current_commit = None

        file_name = str(timestamp) + "_" + hashlib.sha224(
            subprocess.check_output(["pwd"]) + str(current_commit).encode() + str(timestamp).encode()
        ).hexdigest() + ".tar.gz"

        file_path = "/tmp/" + file_name

        tar_cmd = ["tar", "-zcvf", file_path, "-C", config.PROJECT_PATH]
        for pattern in config.FAST_CODE_SYNC_IGNORES:
            tar_cmd += ["--exclude", pattern]
        tar_cmd += ["-h", "."]

        remote_path = "%s/%s" % (base, file_name)

        upload_cmd = ["aws", "s3", "cp", file_path, remote_path]

        mujoco_key_cmd = [
            "aws", "s3", "sync", config.MUJOCO_KEY_PATH, "{}/.mujoco/".format(base)]

        print(" ".join(tar_cmd))
        print(" ".join(upload_cmd))
        print(" ".join(mujoco_key_cmd))

        if not dry:
            subprocess.check_call(tar_cmd)
            subprocess.check_call(upload_cmd)
            try:
                subprocess.check_call(mujoco_key_cmd)
            except Exception as e:
                print(e)

        S3_CODE_PATH = remote_path
        return remote_path
    else:
        try:
            current_commit = subprocess.check_output(
                ["git", "rev-parse", "HEAD"]).strip().decode("utf-8")
            clean_state = len(
                subprocess.check_output(["git", "status", "--porcelain"])) == 0
        except subprocess.CalledProcessError as _:
            print("Warning: failed to execute git commands")
            has_git = False
        dir_hash = base64.b64encode(subprocess.check_output(["pwd"])).decode("utf-8")
        code_path = "%s_%s" % (
            dir_hash,
            (current_commit if clean_state else "%s_dirty_%s" % (current_commit, timestamp)) if
            has_git else timestamp
        )
        full_path = "%s/%s" % (base, code_path)
        cache_path = "%s/%s" % (base, dir_hash)
        cache_cmds = ["aws", "s3", "cp", "--recursive"] + \
                     flatten(["--exclude", "%s" % pattern] for pattern in config.CODE_SYNC_IGNORES) + \
                     [cache_path, full_path]
        cmds = ["aws", "s3", "cp", "--recursive"] + \
               flatten(["--exclude", "%s" % pattern] for pattern in config.CODE_SYNC_IGNORES) + \
               [".", full_path]
        caching_cmds = ["aws", "s3", "cp", "--recursive"] + \
                       flatten(["--exclude", "%s" % pattern] for pattern in config.CODE_SYNC_IGNORES) + \
                       [full_path, cache_path]
        mujoco_key_cmd = [
            "aws", "s3", "sync", config.MUJOCO_KEY_PATH, "{}/.mujoco/".format(base)]
        print(cache_cmds, cmds, caching_cmds, mujoco_key_cmd)
        if not dry:
            subprocess.check_call(cache_cmds)
            subprocess.check_call(cmds)
            subprocess.check_call(caching_cmds)
            try:
                subprocess.check_call(mujoco_key_cmd)
            except Exception:
                print('Unable to sync mujoco keys!')
        S3_CODE_PATH = full_path
        return full_path


def upload_file_to_s3(script_content):
    import tempfile
    import uuid
    f = tempfile.NamedTemporaryFile(delete=False)
    f.write(script_content.encode())
    f.close()
    remote_path = os.path.join(
        config.AWS_CODE_SYNC_S3_PATH, "oversize_bash_scripts", str(uuid.uuid4()))
    subprocess.check_call(["aws", "s3", "cp", f.name, remote_path])
    os.unlink(f.name)
    return remote_path


def to_lab_kube_pod(
        params, docker_image, code_full_path,
        python_command="python",
        script='scripts/run_experiment.py',
        is_gpu=False,
        sync_s3_pkl=False,
        periodic_sync=True,
        periodic_sync_interval=15,
        sync_all_data_node_to_s3=False,
        terminate_machine=True
):
    """
    :param params: The parameters for the experiment. If logging directory parameters are provided, we will create
    docker volume mapping to make sure that the logging files are created at the correct locations
    :param docker_image: docker image to run the command on
    :param script: script command for running experiment
    :return:
    """
    log_dir = params.get("log_dir")
    remote_log_dir = params.pop("remote_log_dir")
    resources = params.pop("resources")
    node_selector = params.pop("node_selector")
    exp_prefix = params.pop("exp_prefix")

    kube_env = [
        {"name": k, "value": v}
        for k, v in (params.pop("env", None) or dict()).items()
        ]
    mkdir_p(log_dir)
    pre_commands = list()
    pre_commands.append('mkdir -p ~/.aws')
    pre_commands.append('mkdir ~/.mujoco')
    # fetch credentials from the kubernetes secret file
    pre_commands.append('echo "[default]" >> ~/.aws/credentials')
    pre_commands.append(
        "echo \"aws_access_key_id = %s\" >> ~/.aws/credentials" % config.AWS_ACCESS_KEY)
    pre_commands.append(
        "echo \"aws_secret_access_key = %s\" >> ~/.aws/credentials" % config.AWS_ACCESS_SECRET)
    s3_mujoco_key_path = config.AWS_CODE_SYNC_S3_PATH + '/.mujoco/'
    pre_commands.append(
        'aws s3 cp --recursive {} {}'.format(s3_mujoco_key_path, '~/.mujoco'))

    if config.FAST_CODE_SYNC:
        pre_commands.append('aws s3 cp %s /tmp/rllab_code.tar.gz' % code_full_path)
        pre_commands.append('mkdir -p %s' % config.DOCKER_CODE_DIR)
        pre_commands.append('tar -zxvf /tmp/rllab_code.tar.gz -C %s' % config.DOCKER_CODE_DIR)
    else:
        pre_commands.append('aws s3 cp --recursive %s %s' %
                            (code_full_path, config.DOCKER_CODE_DIR))
    pre_commands.append('cd %s' % config.DOCKER_CODE_DIR)
    pre_commands.append('mkdir -p %s' %
                        (log_dir))

    if sync_all_data_node_to_s3:
        print('Syncing all data from node to s3.')
        if periodic_sync:
            if sync_s3_pkl:
                pre_commands.append("""
                            while /bin/true; do
                                aws s3 sync {log_dir} {remote_log_dir} --region {aws_region} --quiet
                                sleep {periodic_sync_interval}
                            done & echo sync initiated""".format(log_dir=log_dir, remote_log_dir=remote_log_dir,
                                                                 aws_region=config.AWS_REGION_NAME,
                                                                 periodic_sync_interval=periodic_sync_interval))
            else:
                pre_commands.append("""
                            while /bin/true; do
                                aws s3 sync {log_dir} {remote_log_dir} --region {aws_region} --quiet
                                sleep {periodic_sync_interval}
                            done & echo sync initiated""".format(log_dir=log_dir, remote_log_dir=remote_log_dir,
                                                                 aws_region=config.AWS_REGION_NAME,
                                                                 periodic_sync_interval=periodic_sync_interval))
    else:
        if periodic_sync:
            if sync_s3_pkl:
                pre_commands.append("""
                    while /bin/true; do
                        aws s3 sync --exclude '*' --include '*.csv' --include '*.json' --include '*.pkl' {log_dir} {remote_log_dir} --region {aws_region} --quiet
                        sleep {periodic_sync_interval}
                    done & echo sync initiated""".format(log_dir=log_dir, remote_log_dir=remote_log_dir,
                                                         aws_region=config.AWS_REGION_NAME,
                                                         periodic_sync_interval=periodic_sync_interval))
            else:
                pre_commands.append("""
                    while /bin/true; do
                        aws s3 sync --exclude '*' --include '*.csv' --include '*.json' {log_dir} {remote_log_dir} --region {aws_region} --quiet
                        sleep {periodic_sync_interval}
                    done & echo sync initiated""".format(log_dir=log_dir, remote_log_dir=remote_log_dir,
                                                         aws_region=config.AWS_REGION_NAME,
                                                         periodic_sync_interval=periodic_sync_interval))
    # copy the file to s3 after execution
    post_commands = list()
    post_commands.append('aws s3 cp --recursive %s %s' %
                         (log_dir,
                          remote_log_dir))
    if not terminate_machine:
        post_commands.append('sleep infinity')
    command_list = list()
    if pre_commands is not None:
        command_list.extend(pre_commands)
    command_list.append("echo \"Running in docker\"")
    command_list.append(
        "%s 2>&1 | tee -a %s" % (
            to_local_command(params, python_command=python_command, script=script),
            "%s/stdouterr.log" % log_dir
        )
    )
    if post_commands is not None:
        command_list.extend(post_commands)
    command = "; ".join(command_list)
    pod_name = config.KUBE_PREFIX + params["exp_name"]
    # underscore is not allowed in pod names
    pod_name = pod_name.replace("_", "-")
    print("Is gpu: ", is_gpu)
    if not is_gpu:
        return {
            "apiVersion": "v1",
            "kind": "Pod",
            "metadata": {
                "name": pod_name,
                "labels": {
                    "owner": config.LABEL,
                    "expt": pod_name,
                    "exp_time": timestamp,
                    "exp_prefix": exp_prefix,
                },
            },
            "spec": {
                "containers": [
                    {
                        "name": "foo",
                        "image": docker_image,
                        "command": [
                            "/bin/bash",
                            "-c",
                            "-li",  # to load conda env file
                            command,
                        ],
                        "resources": resources,
                        "imagePullPolicy": "Always",
                    }
                ],
                "restartPolicy": "Never",
                "nodeSelector": node_selector,
                "dnsPolicy": "Default",
            }
        }
    return {
        "apiVersion": "v1",
        "kind": "Pod",
        "metadata": {
            "name": pod_name,
            "labels": {
                "owner": config.LABEL,
                "expt": pod_name,
                "exp_time": timestamp,
                "exp_prefix": exp_prefix,
            },
        },
        "spec": {
            "containers": [
                {
                    "name": "foo",
                    "image": docker_image,
                    "env": kube_env,
                    "command": [
                        "/bin/bash",
                        "-c",
                        "-li",  # to load conda env file
                        command,
                    ],
                    "resources": resources,
                    "imagePullPolicy": "Always",
                    # gpu specific
                    "volumeMounts": [
                        {
                            "name": "nvidia",
                            "mountPath": "/usr/local/nvidia",
                            "readOnly": True,
                        }
                    ],
                    "securityContext": {
                        "privileged": True,
                    }
                }
            ],
            "volumes": [
                {
                    "name": "nvidia",
                    "hostPath": {
                        "path": "/var/lib/docker/volumes/nvidia_driver_352.63/_data",
                    }
                }
            ],
            "restartPolicy": "Never",
            "nodeSelector": node_selector,
            "dnsPolicy": "Default",
        }
    }


def concretize(maybe_stub):
    if isinstance(maybe_stub, StubMethodCall):
        obj = concretize(maybe_stub.obj)
        method = getattr(obj, maybe_stub.method_name)
        args = concretize(maybe_stub.args)
        kwargs = concretize(maybe_stub.kwargs)
        return method(*args, **kwargs)
    elif isinstance(maybe_stub, StubClass):
        return maybe_stub.proxy_class
    elif isinstance(maybe_stub, StubAttr):
        obj = concretize(maybe_stub.obj)
        attr_name = maybe_stub.attr_name
        attr_val = getattr(obj, attr_name)
        return concretize(attr_val)
    elif isinstance(maybe_stub, StubObject):
        if not hasattr(maybe_stub, "__stub_cache"):
            args = concretize(maybe_stub.args)
            kwargs = concretize(maybe_stub.kwargs)
            try:
                maybe_stub.__stub_cache = maybe_stub.proxy_class(
                    *args, **kwargs)
            except Exception as e:
                print(("Error while instantiating %s" % maybe_stub.proxy_class))
                import traceback
                traceback.print_exc()
                # import ipdb; ipdb.set_trace()
        ret = maybe_stub.__stub_cache
        return ret
    elif isinstance(maybe_stub, dict):
        # make sure that there's no hidden caveat
        ret = dict()
        for k, v in maybe_stub.items():
            ret[concretize(k)] = concretize(v)
        return ret
    elif isinstance(maybe_stub, (list, tuple)):
        return maybe_stub.__class__(list(map(concretize, maybe_stub)))
    else:
        return maybe_stub<|MERGE_RESOLUTION|>--- conflicted
+++ resolved
@@ -880,18 +880,11 @@
                         fi
                     done & echo log sync initiated
                 """.format(log_dir=log_dir, remote_log_dir=remote_log_dir))
-<<<<<<< HEAD
-        # sio.write("""
-        #     for i in {1..800}; do su -c "nvidia-modprobe -u -c=0" ubuntu && break || sleep 3; done
-        #     systemctl start nvidia-docker
-        # """)
-=======
-        if use_gpu:
-            sio.write("""
-                for i in {1..800}; do su -c "nvidia-modprobe -u -c=0" ubuntu && break || sleep 3; done
-                systemctl start nvidia-docker
-            """)
->>>>>>> fc3b1efc
+        # if use_gpu:
+        #     sio.write("""
+        #         for i in {1..800}; do su -c "nvidia-modprobe -u -c=0" ubuntu && break || sleep 3; done
+        #         systemctl start nvidia-docker
+        #     """)
         sio.write("""
             {command}
         """.format(command=to_docker_command(params, docker_image, python_command=python_command, script=script,

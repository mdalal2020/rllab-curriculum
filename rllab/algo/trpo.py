--- conflicted
+++ resolved
@@ -32,11 +32,7 @@
     def optimize_policy(self, itr, policy, samples_data, opt_info):
         with self.optimization_setup(itr, policy, samples_data, opt_info) as (
                 inputs, flat_descent_step):
-<<<<<<< HEAD
             f_trpo_info = opt_info['f_trpo_info']
-=======
-            f_trpo_info, = extract(opt_info, 'f_trpo_info',)
->>>>>>> 522396e1
             prev_loss, prev_mean_kl, prev_max_kl = f_trpo_info(*inputs)
             prev_param = policy.get_param_values()
             for n_iter, ratio in enumerate(self.backtrack_ratio ** np.arange(self.max_backtracks)):

--- conflicted
+++ resolved
@@ -33,64 +33,6 @@
 
     @overrides
     def init_opt(self, mdp, policy, vf):
-<<<<<<< HEAD
-        input_var = new_tensor(
-            'input',
-            ndim=1+len(mdp.observation_shape),
-            dtype=mdp.observation_dtype
-        )
-        advantage_var = TT.vector('advantage')
-        action_var = TT.matrix('action', dtype=mdp.action_dtype)
-
-        log_prob = policy.get_log_prob_sym(input_var, action_var)
-        # formulate as a minimization problem
-        # The gradient of the surrogate objective is the policy gradient
-        surr_obj = - TT.mean(log_prob * advantage_var)
-        # We would need to calculate the empirical fisher information matrix
-        # This can be done as follows (though probably not the most efficient
-        # way):
-        # Since I(theta) = d^2 KL(p(theta)||p(theta')) / d theta^2
-        #                  (evaluated at theta' = theta),
-        # we can get I(theta) by calculating the hessian of
-        # KL(p(theta)||p(theta'))
-        old_pdist_var = TT.matrix('old_pdist')
-        pdist_var = policy.get_pdist_sym(input_var)
-        mean_kl = TT.mean(policy.kl(old_pdist_var, pdist_var))
-        grads = theano.grad(surr_obj, wrt=policy.get_params(trainable=True))
-        flat_gard = flatten_tensor_variables(grads)
-
-        kl_grads = theano.grad(mean_kl, wrt=policy.get_params(trainable=True))
-        kl_flat_grad = flatten_tensor_variables(kl_grads)
-        emp_fisher = flatten_hessian(mean_kl, wrt=policy.get_params(trainable=True), block_diagonal=False)
-        xs = [
-            new_tensor_like("%s x" % p.name, p)
-            for p in policy.get_params(trainable=True)
-        ]
-        # many Ops don't have Rop implemented so this is not that useful
-        # but the code implenting that is preserved for future reference
-        # Hx_rop = TT.sum(TT.Rop(kl_flat_grad, policy.params, xs), axis=0)
-        Hx_plain_splits = TT.grad(TT.sum([
-            TT.sum(g * x) for g, x in izip(kl_grads, xs)
-        ]), wrt=policy.get_params(trainable=True))
-        Hx_plain = TT.concatenate([s.flatten() for s in Hx_plain_splits])
-
-        input_list = [input_var, advantage_var, old_pdist_var, action_var]
-        f_loss = compile_function(
-            inputs=input_list,
-            outputs=surr_obj,
-        )
-        f_grad = compile_function(
-            inputs=input_list,
-            outputs=[surr_obj, flat_gard],
-        )
-
-        descent_steps = [
-            new_tensor_like("%s descent" % p.name, p)
-            for p in policy.get_params(trainable=True)
-        ]
-        updates = self.update_method(descent_steps, policy.get_params(trainable=True))
-        f_update = compile_function(
-=======
         info = super(NPG, self).init_opt(mdp, policy, vf)
         descent_steps = [
             new_tensor_like("%s descent" % p.name, p)
@@ -98,90 +40,12 @@
             ]
         updates = self.update_method(descent_steps, policy.params)
         info['f_update'] = lambda: compile_function(
->>>>>>> 522396e1
             inputs=descent_steps,
             outputs=None,
             updates=updates,
         )
 
-<<<<<<< HEAD
-        # follwoing information is computed to TRPO
-        max_kl = TT.max(policy.kl(old_pdist_var, pdist_var))
-
-        return lazydict(
-            f_loss=lambda: f_loss,
-            f_grad=lambda: f_grad,
-            f_fisher=lambda:
-                compile_function(
-                    inputs=input_list,
-                    outputs=[surr_obj, flat_gard, emp_fisher],
-                ),
-            f_Hx_plain=lambda:
-                compile_function(
-                    inputs=input_list + xs,
-                    outputs=Hx_plain,
-                ),
-            f_update=lambda: f_update,
-            f_trpo_info=lambda:
-                compile_function(
-                    inputs=input_list,
-                    outputs=[surr_obj, mean_kl, max_kl]
-                ),
-        )
-
-    @contextmanager
-    def optimization_setup(self, itr, policy, samples_data, opt_info):
-        logger.log("optimizing policy")
-        f_loss, f_grad, f_fisher, f_Hx_plain, f_update = \
-            extract(opt_info, "f_loss", "f_grad", "f_fisher",
-                    "f_Hx_plain", "f_update")
-        inputs = list(extract(
-            samples_data,
-            "observations", "advantages", "pdists", "actions",
-        ))
-        # Need to ensure this
-        logger.log("computing loss before")
-        loss_before = f_loss(*inputs)
-        logger.log("performing update")
-        if not self.use_cg:
-            # direct approach, just bite the bullet and use hessian
-            _, flat_g, fisher_mat = f_fisher(*inputs)
-            while True:
-                try:
-                    nat_direction = np.linalg.solve(
-                        fisher_mat + self.reg_coeff*np.eye(fisher_mat.shape[0]), flat_g
-                    )
-                    break
-                except LinAlgError:
-                    self.reg_coeff *= 5
-                    print self.reg_coeff
-        else:
-            # CG approach
-            _, flat_g = f_grad(*inputs)
-            def Hx(x):
-                xs = policy.flat_to_params(x, trainable=True)
-                # with Message("rop"):
-                #     rop = f_Hx_rop(*(inputs + xs))
-                plain = f_Hx_plain(*(inputs + xs)) + self.reg_coeff*x
-                # assert np.allclose(rop, plain)
-                return plain
-                # alternatively we can do finite difference on flat_grad
-            nat_direction = cg(Hx, flat_g, cg_iters=self.cg_iters)
-
-        nat_step_size = 1. if self.step_size is None \
-            else (self.step_size * (
-            1. / flat_g.T.dot(nat_direction)
-        )) ** 0.5
-        flat_descent_step = nat_step_size * nat_direction
-        yield inputs, flat_descent_step
-        logger.log("computing loss after")
-        loss_after = f_loss(*inputs)
-        logger.record_tabular("LossBefore", loss_before)
-        logger.record_tabular("LossAfter", loss_after)
-        logger.log("optimization finished")
-=======
         return info
->>>>>>> 522396e1
 
     @overrides
     def optimize_policy(self, itr, policy, samples_data, opt_info):
@@ -191,4 +55,4 @@
             descent_steps = policy.flat_to_params(flat_descent_step, trainable=True)
             f_update(*descent_steps)
 
-        return opt_info
+        return opt_info
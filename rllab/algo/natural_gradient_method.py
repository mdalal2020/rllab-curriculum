--- conflicted
+++ resolved
@@ -74,10 +74,6 @@
 
         kl_grads = theano.grad(mean_kl, wrt=policy.get_params(trainable=True))
         # kl_flat_grad = flatten_tensor_variables(kl_grads)
-<<<<<<< HEAD
-        
-=======
->>>>>>> b7c63e4a
         xs = [
             new_tensor_like("%s x" % p.name, p)
             for p in policy.get_params(trainable=True)

--- conflicted
+++ resolved
@@ -3,22 +3,12 @@
 from rllab.algo.first_order_method import parse_update_method
 from rllab.misc.overrides import overrides
 from rllab.misc import autoargs
-<<<<<<< HEAD
 from rllab.misc.special import discount_return, discount_cumsum
-from rllab.misc.ext import compile_function, merge_dict
-from rllab.sampler import parallel_sampler
-from rllab.plotter import plotter
-import rllab.misc.logger as logger
-import tensorfuse as theano
-import tensorfuse.tensor as TT
-=======
-from rllab.misc.special import discount_return
-from rllab.misc.ext import compile_function, new_tensor
+from rllab.misc.ext import compile_function, new_tensor, merge_dict
 from rllab.sampler import parallel_sampler
 from rllab.plotter import plotter
 import rllab.misc.logger as logger
 import theano.tensor as TT
->>>>>>> 75219ab3
 import cPickle as pickle
 import numpy as np
 import pyprind

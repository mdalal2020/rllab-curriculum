from contextlib import contextmanager
import numpy as np
import os.path as osp
from rllab.mdp.box2d.parser.xml_box2d import world_from_xml, find_body, \
    find_joint
from rllab.mdp.box2d.box2d_viewer import Box2DViewer
from rllab.mdp.base import ControlMDP
from rllab.misc import autoargs
from rllab.misc.overrides import overrides


class Box2DMDP(ControlMDP):

    @autoargs.arg("trig_angle", type=bool,
<<<<<<< HEAD
                  help="Use cosine and sine representation for angle "
                       "positions.")
    def __init__(self, model_path, trig_angle=True):
=======
                  help="Use cosine and sine representation for angle positions.")
    @autoargs.arg("frame_skip", type=int,
                  help="Number of frames to skip")
    def __init__(self, model_path, trig_angle=True, frame_skip=1):
>>>>>>> 974a5949
        with open(model_path, "r") as f:
            s = f.read()
        world, extra_data = world_from_xml(s)
        self.world = world
        self.extra_data = extra_data
        self.initial_state = self.get_state()
        self.current_state = self.initial_state
        self.viewer = None
        self.trig_angle = trig_angle
        self._action_bounds = None
        self._observation_shape = None
<<<<<<< HEAD
        self._cached_obs = None
        self._cached_coms = {}
=======
        self.trig_angle = trig_angle
        self.frame_skip = frame_skip
>>>>>>> 974a5949

    def model_path(self, file_name):
        return osp.abspath(osp.join(osp.dirname(__file__),
                                    'models/%s' % file_name))

    def set_state(self, state):
        splitted = np.array(state).reshape((-1, 6))
        for body, body_state in zip(self.world.bodies, splitted):
            xpos, ypos, apos, xvel, yvel, avel = body_state
            body.position = (xpos, ypos)
            body.angle = apos
            body.linearVelocity = (xvel, yvel)
            body.angularVelocity = avel

    @property
    @overrides
    def state_shape(self):
        return (len(self.world.bodies) * 6,)

    @overrides
    def reset(self):
        self.set_state(self.initial_state)
        self.invalidate_state_caches()
        return self.get_state(), self.get_current_obs()

    def invalidate_state_caches(self):
        self._cached_obs = None
        self._cached_coms = {}

    def get_state(self):
        s = []
        for body in self.world.bodies:
            s.append(np.concatenate([
                list(body.position),
                [body.angle],
                list(body.linearVelocity),
                [body.angularVelocity]
            ]))
        return np.concatenate(s)

    @property
    @overrides
    def action_dim(self):
        return len(self.extra_data.controls)

    @property
    @overrides
    def action_dtype(self):
        return 'float32'

    @property
    @overrides
    def observation_dtype(self):
        return 'float32'

    @property
    @overrides
    def observation_shape(self):
        if not self._observation_shape:
            self._observation_shape = self.get_current_obs().shape
        return self._observation_shape

    @property
    @overrides
    def action_bounds(self):
        if not self._action_bounds:
            lb = [control.ctrllimit[0] for control in self.extra_data.controls]
            ub = [control.ctrllimit[1] for control in self.extra_data.controls]
            self._action_bounds = (np.array(lb), np.array(ub))
        return self._action_bounds

    @contextmanager
    def set_state_tmp(self, state, restore=True):
        if np.array_equal(state, self.current_state) and not restore:
            yield
        else:
            prev_state = self.current_state
            self.set_state(state)
            yield
            if restore:
                self.set_state(prev_state)
            else:
                self.current_state = self.get_state()

    @overrides
    def forward_dynamics(self, state, action, restore=True):
        if len(action) != self.action_dim:
            raise ValueError('incorrect action dimension: expected %d but got '
                             '%d' % (self.action_dim, len(action)))
        with self.set_state_tmp(state, restore):
            lb, ub = self.action_bounds
            action = np.clip(action, lb, ub)
            for ctrl, act in zip(self.extra_data.controls, action):
                if ctrl.typ == "force":
                    assert ctrl.body
                    body = find_body(self.world, ctrl.body)
                    direction = np.array(ctrl.direction)
                    direction = direction / np.linalg.norm(direction)
                    world_force = body.GetWorldVector(direction * act)
                    world_point = body.GetWorldPoint(ctrl.anchor)
                    body.ApplyForce(world_force, world_point, wake=True)
                elif ctrl.typ == "torque":
                    assert ctrl.joint
                    joint = find_joint(self.world, ctrl.joint)
                    joint.motorEnabled = True
                    # forces the maximum allowed torque to be taken
                    if act > 0:
                        joint.motorSpeed = 1e5
                    else:
                        joint.motorSpeed = -1e5
                    joint.maxMotorTorque = abs(act)
                else:
                    raise NotImplementedError
            self.world.Step(
                self.extra_data.timeStep,
                self.extra_data.velocityIterations,
                self.extra_data.positionIterations
            )
            return self.get_state()

    @overrides
    def step(self, state, action):
<<<<<<< HEAD
        next_state = self.forward_dynamics(state, action,
                                           restore=False)
        reward = self.get_current_reward(state, action, next_state)
        self.invalidate_state_caches()
=======
        reward = self.get_current_reward(action)
        next_state = state
        for _ in xrange(self.frame_skip):
            next_state = self.forward_dynamics(next_state, action,
                                               restore=False)
>>>>>>> 974a5949
        done = self.is_current_done()
        next_obs = self.get_current_obs()
        return next_state, next_obs, reward, done

    def get_current_reward(self, state, action, next_state):
        raise NotImplementedError

    def is_current_done(self):
        raise NotImplementedError

    def get_current_obs(self):
        return self.get_raw_obs()

    def get_raw_obs(self):
        if self._cached_obs is not None:
            return self._cached_obs
        obs = []
        for state in self.extra_data.states:
            if state.body:
                body = find_body(self.world, state.body)
                if state.typ == "xpos":
                    obs.append(body.position[0])
                elif state.typ == "ypos":
                    obs.append(body.position[1])
                elif state.typ == "xvel":
                    obs.append(body.linearVelocity[0])
                elif state.typ == "yvel":
                    obs.append(body.linearVelocity[1])
                elif state.typ == "apos":
                    if self.trig_angle:
                        obs.append(np.cos(body.angle))
                        obs.append(np.sin(body.angle))
                    else:
                        obs.append(body.angle)
                elif state.typ == "avel":
                    obs.append(body.angularVelocity)
                else:
                    raise NotImplementedError
            elif state.joint:
                joint = find_joint(self.world, state.joint)
                if state.typ == "apos":
                    if self.trig_angle:
                        obs.append(np.cos(joint.angle))
                        obs.append(np.sin(joint.angle))
                    else:
                        obs.append(joint.angle)
                elif state.typ == "avel":
                    obs.append(joint.speed)
                else:
                    raise NotImplementedError
            elif state.com:
                com_quant = self._compute_com(state.com)
                xpos, ypos, xvel, yvel = com_quant
                if state.typ == "xpos":
                    obs.append(xpos)
                elif state.typ == "ypos":
                    obs.append(ypos)
                elif state.typ == "xvel":
                    obs.append(xvel)
                elif state.typ == "yvel":
                    obs.append(yvel)
                else:
                    print state.typ
                    # orientation and angular velocity of the whole body is not
                    # supported
                    raise NotImplementedError
            else:
                raise NotImplementedError
        self._cached_obs = np.array(obs)
        return self._cached_obs

    def _compute_com(self, com):
        com_key = ",".join(sorted(com))
        if com_key in self._cached_coms:
            return self._cached_coms[com_key]
        total_mass_quant = 0
        total_mass = 0
        for body_name in com:
            body = find_body(self.world, body_name)
            total_mass_quant += body.mass * \
                np.array(list(body.worldCenter) + list(body.linearVelocity))
            total_mass += body.mass
        com_quant = total_mass_quant / total_mass
        self._cached_coms[com_key] = com_quant
        return com_quant

    @overrides
    def start_viewer(self):
        if not self.viewer:
            self.viewer = Box2DViewer(self.world)
        return self.viewer

    @overrides
    def stop_viewer(self):
        if self.viewer:
            self.viewer.finish()
        self.viewer = None

    @overrides
    def plot(self, states=None, actions=None, pause=False):
        if states or actions or pause:
            raise NotImplementedError
        if self.viewer:
            self.viewer.loop_once()<|MERGE_RESOLUTION|>--- conflicted
+++ resolved
@@ -12,16 +12,11 @@
 class Box2DMDP(ControlMDP):
 
     @autoargs.arg("trig_angle", type=bool,
-<<<<<<< HEAD
                   help="Use cosine and sine representation for angle "
                        "positions.")
-    def __init__(self, model_path, trig_angle=True):
-=======
-                  help="Use cosine and sine representation for angle positions.")
     @autoargs.arg("frame_skip", type=int,
                   help="Number of frames to skip")
     def __init__(self, model_path, trig_angle=True, frame_skip=1):
->>>>>>> 974a5949
         with open(model_path, "r") as f:
             s = f.read()
         world, extra_data = world_from_xml(s)
@@ -31,15 +26,11 @@
         self.current_state = self.initial_state
         self.viewer = None
         self.trig_angle = trig_angle
+        self.frame_skip = frame_skip
         self._action_bounds = None
         self._observation_shape = None
-<<<<<<< HEAD
         self._cached_obs = None
         self._cached_coms = {}
-=======
-        self.trig_angle = trig_angle
-        self.frame_skip = frame_skip
->>>>>>> 974a5949
 
     def model_path(self, file_name):
         return osp.abspath(osp.join(osp.dirname(__file__),
@@ -162,18 +153,12 @@
 
     @overrides
     def step(self, state, action):
-<<<<<<< HEAD
-        next_state = self.forward_dynamics(state, action,
-                                           restore=False)
+        next_state = state
+        for _ in range(self.frame_skip):
+            next_state = self.forward_dynamics(next_state, action,
+                                               restore=False)
         reward = self.get_current_reward(state, action, next_state)
         self.invalidate_state_caches()
-=======
-        reward = self.get_current_reward(action)
-        next_state = state
-        for _ in xrange(self.frame_skip):
-            next_state = self.forward_dynamics(next_state, action,
-                                               restore=False)
->>>>>>> 974a5949
         done = self.is_current_done()
         next_obs = self.get_current_obs()
         return next_state, next_obs, reward, done

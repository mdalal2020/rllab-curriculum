--- conflicted
+++ resolved
@@ -2,15 +2,9 @@
 from rllab.core.serializable import Serializable
 import numpy as np
 from rllab.misc.overrides import overrides
-<<<<<<< HEAD
 from rllab.misc.ext import extract
 from rllab.misc import logger
 from rllab.sampler import parallel_sampler
-
-=======
-from rllab.misc import logger
-from rllab.sampler import parallel_sampler
->>>>>>> 97922a37
 
 def smooth_abs(x, param):
     return np.sqrt(np.square(x) + np.square(param)) - param
@@ -64,7 +58,6 @@
 
     @overrides
     def log_extra(self):
-<<<<<<< HEAD
         stats = parallel_sampler.run_map(_worker_collect_stats)
         mean_progs, max_progs, min_progs, std_progs = extract(
             stats,
@@ -88,20 +81,4 @@
         max_prog=np.max(progs),
         min_prog=np.min(progs),
         std_prog=np.std(progs),
-    )
-=======
-        forward_progress = np.concatenate(parallel_sampler.run_map(worker_collect_stats))
-        logger.record_tabular(
-            'AverageForwardProgress', np.mean(forward_progress))
-        logger.record_tabular(
-            'MaxForwardProgress', np.max(forward_progress))
-        logger.record_tabular(
-            'MinForwardProgress', np.min(forward_progress))
-        logger.record_tabular(
-            'StdForwardProgress', np.std(forward_progress))
-
-PG = parallel_sampler.G
-
-def worker_collect_stats():
-       return [path["observations"][-1][-3] - path["observations"][0][-3] for path in PG.paths]
->>>>>>> 97922a37
+    )
from rllab.mdp.mujoco_1_22.mujoco_mdp import MujocoMDP
from rllab.core.serializable import Serializable
import numpy as np
from rllab.misc.overrides import overrides
from rllab.misc.ext import extract
from rllab.misc import logger
from rllab.sampler import parallel_sampler

def smooth_abs(x, param):
    return np.sqrt(np.square(x) + np.square(param)) - param


class HalfCheetahMDP(MujocoMDP, Serializable):

    FILE = 'half_cheetah.xml'

    def __init__(self, *args, **kwargs):
        super(HalfCheetahMDP, self).__init__(*args, **kwargs)
        Serializable.__init__(self, *args, **kwargs)

    def get_current_obs(self):
        return np.concatenate([
            self.model.data.qpos.flatten()[1:],
            self.model.data.qvel.flat,
<<<<<<< HEAD
            # self.model.data.qfrc_passive.flatten(),
            self.get_body_com("torso").flat,
            self.get_body_comvel("torso").flat,
=======
            self.get_body_com("torso").flat,
>>>>>>> b7c63e4a
        ])

    @overrides
    def reset_mujoco(self):

        #self.model.data.qpos = np.array([
        #    0.01229506, -0.13276104, 0.05166619, 0.03299242, 0.06732391 -0.01524453,
        # -0.05708525, -0.13850914, -0.12913244])
        #self.model.data.qvel = np.array([0.00400523 -0.00190118 -0.00060655
        #  0.00823948  0.00568258  0.01036385  0.00283133 -0.00421921 -0.00620851
        self.model.data.qpos = np.random.randn(9) * 0.01
        self.model.data.qvel = np.random.randn(9) * 0.1
        self.model.data.qacc = self.init_qacc
        self.model.data.ctrl = self.init_ctrl
        # forward for a while so that the cheetah lands
        # for _ in xrange(50):
        #     self.model.step()

    def get_body_xmat(self, body_name):
        idx = self.model.body_names.index(body_name)
        return self.model.data.xmat[idx].reshape((3, 3))

    def get_body_com(self, body_name):
        idx = self.model.body_names.index(body_name)
        return self.model.data.com_subtree[idx]

    def step(self, state, action):
        next_state = self.forward_dynamics(state, action, restore=False)
<<<<<<< HEAD
        comvel = self.get_body_comvel("torso")

=======
>>>>>>> b7c63e4a
        next_obs = self.get_current_obs()
        action = np.clip(action, *self.action_bounds)
        ctrl_cost = 1e-1 * 0.5 * np.sum(np.square(action))
        passive_cost = 1e-5 * np.sum(np.square(self.model.data.qfrc_passive))
<<<<<<< HEAD
        run_cost = -1 * comvel[0]
        upright_cost = 1e-5 * smooth_abs(self.get_body_xmat("torso")[2, 2] - 1, 0.1)
        cost = ctrl_cost + passive_cost + run_cost + upright_cost
        reward = -cost
        reward = reward
        done = False#self.model.data.qpos[1] < -0.2
        #done = False  # after_com[0] < self._initial_com[0] - 0.1 # False
=======
        run_cost = -1 * self.get_body_comvel("torso")[0]
        upright_cost = 1e-5 * smooth_abs(
            self.get_body_xmat("torso")[2, 2] - 1, 0.1)
        cost = ctrl_cost + passive_cost + run_cost + upright_cost
        reward = -cost
        reward = reward
        done = False
>>>>>>> b7c63e4a
        return next_state, next_obs, reward, done

    @staticmethod
    def _worker_collect_stats():
        PG = parallel_sampler.G
        paths = PG.paths
        progs = [
            path["observations"][-1][-3] - path["observations"][0][-3]
            for path in paths
        ]
        return dict(
            mean_prog=np.mean(progs),
            max_prog=np.max(progs),
            min_prog=np.min(progs),
            std_prog=np.std(progs),
        )

    @overrides
    def log_extra(self):
<<<<<<< HEAD
        forward_progress = np.concatenate(parallel_sampler.run_map(worker_collect_stats))
        logger.record_tabular(
            'AverageForwardProgress', np.mean(forward_progress))
        logger.record_tabular(
            'MaxForwardProgress', np.max(forward_progress))
        logger.record_tabular(
            'MinForwardProgress', np.min(forward_progress))
        logger.record_tabular(
            'StdForwardProgress', np.std(forward_progress))
=======
        stats = parallel_sampler.run_map(_worker_collect_stats)
        mean_progs, max_progs, min_progs, std_progs = extract(
            stats,
            "mean_prog", "max_prog", "min_prog", "std_prog"
        )
        logger.record_tabular('AverageForwardProgress', np.mean(mean_progs))
        logger.record_tabular('MaxForwardProgress', np.max(max_progs))
        logger.record_tabular('MinForwardProgress', np.min(min_progs))
        logger.record_tabular('StdForwardProgress', np.mean(std_progs))


def _worker_collect_stats():
    PG = parallel_sampler.G
    paths = PG.paths
    progs = [
        path["observations"][-1][-3] - path["observations"][0][-3]
        for path in paths
    ]
    return dict(
        mean_prog=np.mean(progs),
        max_prog=np.max(progs),
        min_prog=np.min(progs),
        std_prog=np.std(progs),
    )
>>>>>>> b7c63e4a
<|MERGE_RESOLUTION|>--- conflicted
+++ resolved
@@ -22,30 +22,8 @@
         return np.concatenate([
             self.model.data.qpos.flatten()[1:],
             self.model.data.qvel.flat,
-<<<<<<< HEAD
-            # self.model.data.qfrc_passive.flatten(),
             self.get_body_com("torso").flat,
-            self.get_body_comvel("torso").flat,
-=======
-            self.get_body_com("torso").flat,
->>>>>>> b7c63e4a
         ])
-
-    @overrides
-    def reset_mujoco(self):
-
-        #self.model.data.qpos = np.array([
-        #    0.01229506, -0.13276104, 0.05166619, 0.03299242, 0.06732391 -0.01524453,
-        # -0.05708525, -0.13850914, -0.12913244])
-        #self.model.data.qvel = np.array([0.00400523 -0.00190118 -0.00060655
-        #  0.00823948  0.00568258  0.01036385  0.00283133 -0.00421921 -0.00620851
-        self.model.data.qpos = np.random.randn(9) * 0.01
-        self.model.data.qvel = np.random.randn(9) * 0.1
-        self.model.data.qacc = self.init_qacc
-        self.model.data.ctrl = self.init_ctrl
-        # forward for a while so that the cheetah lands
-        # for _ in xrange(50):
-        #     self.model.step()
 
     def get_body_xmat(self, body_name):
         idx = self.model.body_names.index(body_name)
@@ -57,24 +35,10 @@
 
     def step(self, state, action):
         next_state = self.forward_dynamics(state, action, restore=False)
-<<<<<<< HEAD
-        comvel = self.get_body_comvel("torso")
-
-=======
->>>>>>> b7c63e4a
         next_obs = self.get_current_obs()
         action = np.clip(action, *self.action_bounds)
         ctrl_cost = 1e-1 * 0.5 * np.sum(np.square(action))
         passive_cost = 1e-5 * np.sum(np.square(self.model.data.qfrc_passive))
-<<<<<<< HEAD
-        run_cost = -1 * comvel[0]
-        upright_cost = 1e-5 * smooth_abs(self.get_body_xmat("torso")[2, 2] - 1, 0.1)
-        cost = ctrl_cost + passive_cost + run_cost + upright_cost
-        reward = -cost
-        reward = reward
-        done = False#self.model.data.qpos[1] < -0.2
-        #done = False  # after_com[0] < self._initial_com[0] - 0.1 # False
-=======
         run_cost = -1 * self.get_body_comvel("torso")[0]
         upright_cost = 1e-5 * smooth_abs(
             self.get_body_xmat("torso")[2, 2] - 1, 0.1)
@@ -82,37 +46,10 @@
         reward = -cost
         reward = reward
         done = False
->>>>>>> b7c63e4a
         return next_state, next_obs, reward, done
-
-    @staticmethod
-    def _worker_collect_stats():
-        PG = parallel_sampler.G
-        paths = PG.paths
-        progs = [
-            path["observations"][-1][-3] - path["observations"][0][-3]
-            for path in paths
-        ]
-        return dict(
-            mean_prog=np.mean(progs),
-            max_prog=np.max(progs),
-            min_prog=np.min(progs),
-            std_prog=np.std(progs),
-        )
 
     @overrides
     def log_extra(self):
-<<<<<<< HEAD
-        forward_progress = np.concatenate(parallel_sampler.run_map(worker_collect_stats))
-        logger.record_tabular(
-            'AverageForwardProgress', np.mean(forward_progress))
-        logger.record_tabular(
-            'MaxForwardProgress', np.max(forward_progress))
-        logger.record_tabular(
-            'MinForwardProgress', np.min(forward_progress))
-        logger.record_tabular(
-            'StdForwardProgress', np.std(forward_progress))
-=======
         stats = parallel_sampler.run_map(_worker_collect_stats)
         mean_progs, max_progs, min_progs, std_progs = extract(
             stats,
@@ -136,5 +73,4 @@
         max_prog=np.max(progs),
         min_prog=np.min(progs),
         std_prog=np.std(progs),
-    )
->>>>>>> b7c63e4a
+    )
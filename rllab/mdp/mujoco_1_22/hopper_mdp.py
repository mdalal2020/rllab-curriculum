--- conflicted
+++ resolved
@@ -4,14 +4,8 @@
 from rllab.misc import autoargs
 from rllab.misc import logger
 from rllab.misc.overrides import overrides
-<<<<<<< HEAD
 from rllab.misc.ext import extract
 from rllab.sampler import parallel_sampler
-
-=======
-from rllab.misc import logger
-from rllab.sampler import parallel_sampler
->>>>>>> 97922a37
 
 # states: [
 # 0: z-coord,
@@ -75,7 +69,6 @@
 
     @overrides
     def log_extra(self):
-<<<<<<< HEAD
         stats = parallel_sampler.run_map(_worker_collect_stats)
         mean_progs, max_progs, min_progs, std_progs = extract(
             stats,
@@ -99,20 +92,4 @@
         max_prog=np.max(progs),
         min_prog=np.min(progs),
         std_prog=np.std(progs),
-    )
-=======
-        forward_progress = np.concatenate(parallel_sampler.run_map(worker_collect_stats))
-        logger.record_tabular(
-            'AverageForwardProgress', np.mean(forward_progress))
-        logger.record_tabular(
-            'MaxForwardProgress', np.max(forward_progress))
-        logger.record_tabular(
-            'MinForwardProgress', np.min(forward_progress))
-        logger.record_tabular(
-            'StdForwardProgress', np.std(forward_progress))
-
-PG = parallel_sampler.G
-
-def worker_collect_stats():
-    return [path["observations"][-1][1] - path["observations"][0][1] for path in PG.paths]
->>>>>>> 97922a37
+    )
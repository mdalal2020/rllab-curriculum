--- conflicted
+++ resolved
@@ -2,16 +2,10 @@
 from .mujoco_mdp import MujocoMDP
 import numpy as np
 from rllab.core.serializable import Serializable
-<<<<<<< HEAD
 from rllab.sampler import parallel_sampler
-from rllab.misc.overrides import overrides
 from rllab.misc.ext import extract
 from rllab.misc import logger
 from rllab.misc import autoargs
-=======
-from rllab.misc import logger
-from rllab.sampler import parallel_sampler
->>>>>>> 97922a37
 
 
 class SwimmerMDP(MujocoMDP, Serializable):
@@ -36,17 +30,7 @@
         ]).reshape(-1)
 
     def step(self, state, action):
-<<<<<<< HEAD
         next_state = self.forward_dynamics(state, action, restore=False)
-=======
-        self.set_state(state)
-        self.model.forward()
-        # before_com = self.get_body_com("front")
-        next_state = self.forward_dynamics(state, action, restore=False)
-        self.model.forward()
-        # after_com = self.get_body_com("front")
-
->>>>>>> 97922a37
         next_obs = self.get_current_obs()
         ctrl_cost = self.ctrl_cost_coeff * np.sum(np.square(action))
         forward_reward = self.get_body_comvel("front")[0]
@@ -56,7 +40,6 @@
 
     @overrides
     def log_extra(self):
-<<<<<<< HEAD
         stats = parallel_sampler.run_map(_worker_collect_stats)
         mean_progs, max_progs, min_progs, std_progs = extract(
             stats,
@@ -80,20 +63,4 @@
         max_prog=np.max(progs),
         min_prog=np.min(progs),
         std_prog=np.std(progs),
-    )
-=======
-        forward_progress = np.concatenate(parallel_sampler.run_map(worker_collect_stats))
-        logger.record_tabular(
-            'AverageForwardProgress', np.mean(forward_progress))
-        logger.record_tabular(
-            'MaxForwardProgress', np.max(forward_progress))
-        logger.record_tabular(
-            'MinForwardProgress', np.min(forward_progress))
-        logger.record_tabular(
-            'StdForwardProgress', np.std(forward_progress))
-
-PG = parallel_sampler.G
-
-def worker_collect_stats():
-    return [path["states"][-1][0] - path["observations"][0][0] for path in PG.paths]
->>>>>>> 97922a37
+    )
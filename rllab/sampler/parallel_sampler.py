--- conflicted
+++ resolved
@@ -1,8 +1,4 @@
 from rllab.sampler.utils import rollout
-<<<<<<< HEAD
-# from sandbox.carlos_snn.sampler.utils_snn import rollout_snn
-=======
->>>>>>> faf6ef1c
 from rllab.sampler.stateful_pool import singleton_pool, SharedGlobal
 from rllab.misc import ext
 from rllab.misc import logger
@@ -113,10 +109,7 @@
     path = rollout(G.env, G.policy, max_path_length)
     return path, len(path["rewards"])
 
-<<<<<<< HEAD
-=======
 
->>>>>>> faf6ef1c
 # def _worker_collect_one_path_snn(G, max_path_length, switch_lat_every=0, scope=None):
 #     G = _get_scoped_G(G, scope)
 #     path = rollout_snn(G.env, G.policy, max_path_length, switch_lat_every=switch_lat_every)

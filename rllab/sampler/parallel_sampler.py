from rllab.sampler.utils import rollout
from rllab.sampler.stateful_pool import singleton_pool
from rllab.misc import ext
from rllab.misc import logger
import numpy as np


def _worker_init(G, id):
    import os
    os.environ['THEANO_FLAGS'] = 'device=cpu'
    G.worker_id = id


def initialize(n_parallel):
    singleton_pool.initialize(n_parallel)
    singleton_pool.run_each(_worker_init, [(id,) for id in xrange(singleton_pool.n_parallel)])


def _worker_populate_task(G, env, policy):
    G.env = env
    G.policy = policy


def populate_task(env, policy):
    logger.log("Populating workers...")
    singleton_pool.run_each(
        _worker_populate_task,
        [(env, policy)] * singleton_pool.n_parallel
    )
    logger.log("Populated")


def _worker_set_seed(_, seed):
    ext.set_seed(seed)


def set_seed(seed):
    singleton_pool.run_each(
        _worker_set_seed,
        [(seed + i,) for i in xrange(singleton_pool.n_parallel)]
    )


def _worker_set_policy_params(G, params):
    G.policy.set_param_values(params)


def _worker_collect_one_path(G, max_path_length):
    path = rollout(G.env, G.policy, max_path_length)
    return path, len(path["rewards"])


<<<<<<< HEAD
def sample_paths(
=======
def _processor_init(queue):
    _pool_init_theano()
    args = queue.get()
    _worker_init(*args)


def _worker_init(mdp, policy, seed_inc):
    set_seed(seed_inc + G.base_seed)
    _pool_init_theano()
    G.mdp, G.policy = mdp, policy
    if G.worker_queue:
        G.worker_queue.put(None)


def _pool_rollout(args):
    try:
        policy_params, max_samples, max_path_length, queue, whole_paths = \
            extract(
                args,
                "policy_params", "max_samples", "max_path_length", "queue",
                "whole_paths"
            )
        G.policy.set_param_values(policy_params)
        n_samples = 0
        G.paths = []
        if queue is None:
            pbar = ProgBarCounter(max_samples)
        while n_samples < max_samples:
            if whole_paths:
                max_rollout_length = max_path_length
            else:
                max_rollout_length = min(
                    max_path_length, max_samples - n_samples)
            path = rollout(
                G.mdp,
                G.policy,
                max_rollout_length,
            )
            G.paths.append(path)
            n_new_samples = len(path["rewards"])
            n_samples += n_new_samples
            if queue is not None:
                queue.put(n_new_samples)
            else:
                pbar.inc(n_new_samples)
        if queue is None:
            pbar.stop()
        return len(G.paths)
    except Exception:
        raise Exception("".join(traceback.format_exception(*sys.exc_info())))


def config_parallel_sampler(n_parallel, base_seed):
    G.n_parallel = n_parallel

    if G.n_parallel > 1:
        G.base_seed = base_seed if (
            base_seed is not None) else random.getrandbits(32)
        G.queue = Queue()
        G.worker_queue = Queue()

        G.pool = MemmapingPool(
            G.n_parallel,
            initializer=_processor_init,
            initargs=[G.queue],
            temp_folder="/tmp",
        )
    else:
        G.base_seed = base_seed if (
            base_seed is not None) else random.getrandbits(32)


def reset():
    G.pool.close()
    G.pool = None


def populate_task(mdp, policy):
    if G.n_parallel > 1:
        # pipes = []
        for i in xrange(G.n_parallel):
            G.queue.put((mdp, policy, i))
        for i in xrange(G.n_parallel):
            G.worker_queue.get()
    else:
        _worker_init(mdp, policy, 0)


def _worker_run_task(all_args):
    runner, args, kwargs = all_args
    # signals to the master that this task is up and running
    G.worker_queue.put(None)
    # wait for the master to signal continuation
    G.queue.get()
    return runner(*args, **kwargs)


def run_map(runner, *args, **kwargs):
    if G.n_parallel > 1:
        results = G.pool.map_async(
            _worker_run_task, [(runner, args, kwargs)] * G.n_parallel)
        for i in range(G.n_parallel):
            G.worker_queue.get()
        for i in range(G.n_parallel):
            G.queue.put(None)
        return results.get()
    return [runner(*args, **kwargs)]


def master_collect_mean(worker_f, *args, **kwargs):
    try:
        results = run_map(worker_f, *args, **kwargs)
        if isinstance(results[0], (list, tuple)):
            # returning a list / tuple of results, compute the mean of each of
            # them
            n_results = len(results[0])
            ret = [np.mean(np.array([np.array(x[i]) for x in results]), axis=0)
                   for i in range(n_results)]
            if isinstance(results[0], tuple):
                ret = tuple(ret)
            return ret
        else:
            return np.mean(np.array(results), axis=0)
    except Exception as e:
        import traceback
        traceback.print_exc()
        # import ipdb
        # ipdb.set_trace()


def _worker_set_param_values(params, **tags):
    G.policy.set_param_values(params, **tags)


def master_set_param_values(params, **tags):
    run_map(_worker_set_param_values, params, **tags)


def _worker_collect_paths():
    return G.paths


def collect_paths():
    if G.n_parallel > 1:
        return sum(run_map(_worker_collect_paths), [])
    else:
        return G.paths


def request_samples(
>>>>>>> a838342b
        policy_params,
        max_samples,
        max_path_length=np.inf):
    singleton_pool.run_each(
        _worker_set_policy_params,
        [(policy_params,)] * singleton_pool.n_parallel
    )
    return singleton_pool.run_collect(
        _worker_collect_one_path,
        threshold=max_samples,
        args=(max_path_length,),
        show_prog_bar=True
    )<|MERGE_RESOLUTION|>--- conflicted
+++ resolved
@@ -13,7 +13,8 @@
 
 def initialize(n_parallel):
     singleton_pool.initialize(n_parallel)
-    singleton_pool.run_each(_worker_init, [(id,) for id in xrange(singleton_pool.n_parallel)])
+    singleton_pool.run_each(
+        _worker_init, [(id,) for id in xrange(singleton_pool.n_parallel)])
 
 
 def _worker_populate_task(G, env, policy):
@@ -50,160 +51,7 @@
     return path, len(path["rewards"])
 
 
-<<<<<<< HEAD
 def sample_paths(
-=======
-def _processor_init(queue):
-    _pool_init_theano()
-    args = queue.get()
-    _worker_init(*args)
-
-
-def _worker_init(mdp, policy, seed_inc):
-    set_seed(seed_inc + G.base_seed)
-    _pool_init_theano()
-    G.mdp, G.policy = mdp, policy
-    if G.worker_queue:
-        G.worker_queue.put(None)
-
-
-def _pool_rollout(args):
-    try:
-        policy_params, max_samples, max_path_length, queue, whole_paths = \
-            extract(
-                args,
-                "policy_params", "max_samples", "max_path_length", "queue",
-                "whole_paths"
-            )
-        G.policy.set_param_values(policy_params)
-        n_samples = 0
-        G.paths = []
-        if queue is None:
-            pbar = ProgBarCounter(max_samples)
-        while n_samples < max_samples:
-            if whole_paths:
-                max_rollout_length = max_path_length
-            else:
-                max_rollout_length = min(
-                    max_path_length, max_samples - n_samples)
-            path = rollout(
-                G.mdp,
-                G.policy,
-                max_rollout_length,
-            )
-            G.paths.append(path)
-            n_new_samples = len(path["rewards"])
-            n_samples += n_new_samples
-            if queue is not None:
-                queue.put(n_new_samples)
-            else:
-                pbar.inc(n_new_samples)
-        if queue is None:
-            pbar.stop()
-        return len(G.paths)
-    except Exception:
-        raise Exception("".join(traceback.format_exception(*sys.exc_info())))
-
-
-def config_parallel_sampler(n_parallel, base_seed):
-    G.n_parallel = n_parallel
-
-    if G.n_parallel > 1:
-        G.base_seed = base_seed if (
-            base_seed is not None) else random.getrandbits(32)
-        G.queue = Queue()
-        G.worker_queue = Queue()
-
-        G.pool = MemmapingPool(
-            G.n_parallel,
-            initializer=_processor_init,
-            initargs=[G.queue],
-            temp_folder="/tmp",
-        )
-    else:
-        G.base_seed = base_seed if (
-            base_seed is not None) else random.getrandbits(32)
-
-
-def reset():
-    G.pool.close()
-    G.pool = None
-
-
-def populate_task(mdp, policy):
-    if G.n_parallel > 1:
-        # pipes = []
-        for i in xrange(G.n_parallel):
-            G.queue.put((mdp, policy, i))
-        for i in xrange(G.n_parallel):
-            G.worker_queue.get()
-    else:
-        _worker_init(mdp, policy, 0)
-
-
-def _worker_run_task(all_args):
-    runner, args, kwargs = all_args
-    # signals to the master that this task is up and running
-    G.worker_queue.put(None)
-    # wait for the master to signal continuation
-    G.queue.get()
-    return runner(*args, **kwargs)
-
-
-def run_map(runner, *args, **kwargs):
-    if G.n_parallel > 1:
-        results = G.pool.map_async(
-            _worker_run_task, [(runner, args, kwargs)] * G.n_parallel)
-        for i in range(G.n_parallel):
-            G.worker_queue.get()
-        for i in range(G.n_parallel):
-            G.queue.put(None)
-        return results.get()
-    return [runner(*args, **kwargs)]
-
-
-def master_collect_mean(worker_f, *args, **kwargs):
-    try:
-        results = run_map(worker_f, *args, **kwargs)
-        if isinstance(results[0], (list, tuple)):
-            # returning a list / tuple of results, compute the mean of each of
-            # them
-            n_results = len(results[0])
-            ret = [np.mean(np.array([np.array(x[i]) for x in results]), axis=0)
-                   for i in range(n_results)]
-            if isinstance(results[0], tuple):
-                ret = tuple(ret)
-            return ret
-        else:
-            return np.mean(np.array(results), axis=0)
-    except Exception as e:
-        import traceback
-        traceback.print_exc()
-        # import ipdb
-        # ipdb.set_trace()
-
-
-def _worker_set_param_values(params, **tags):
-    G.policy.set_param_values(params, **tags)
-
-
-def master_set_param_values(params, **tags):
-    run_map(_worker_set_param_values, params, **tags)
-
-
-def _worker_collect_paths():
-    return G.paths
-
-
-def collect_paths():
-    if G.n_parallel > 1:
-        return sum(run_map(_worker_collect_paths), [])
-    else:
-        return G.paths
-
-
-def request_samples(
->>>>>>> a838342b
         policy_params,
         max_samples,
         max_path_length=np.inf):

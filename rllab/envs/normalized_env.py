import numpy as np

from rllab import spaces
from rllab.core.serializable import Serializable
from rllab.envs.proxy_env import ProxyEnv
<<<<<<< HEAD
from rllab.spaces import Box
=======
from rllab.spaces.box import Box
>>>>>>> 7a1a3ee4
from rllab.misc.overrides import overrides
from rllab.envs.base import Step


class NormalizedEnv(ProxyEnv, Serializable):
<<<<<<< HEAD

    def __init__(self, env):
        assert isinstance(env.action_space, Box)
        super(NormalizedEnv, self).__init__(env)
=======
    def __init__(
            self,
            env,
            scale_reward=1.,
            normalize_obs=False,
            normalize_reward=False,
            obs_alpha=0.001,
            reward_alpha=0.001,
    ):
>>>>>>> 7a1a3ee4
        Serializable.quick_init(self, locals())
        ProxyEnv.__init__(self, env)
        assert isinstance(env.action_space, Box)
        self._scale_reward = scale_reward
        self._normalize_obs = normalize_obs
        self._normalize_reward = normalize_reward
        self._obs_alpha = obs_alpha
        self._obs_mean = np.zeros(env.observation_space.flat_dim)
        self._obs_var = np.ones(env.observation_space.flat_dim)
        self._reward_alpha = reward_alpha
        self._reward_mean = 0.
        self._reward_var = 1.

    def _update_obs_estimate(self, obs):
        flat_obs = self.wrapped_env.observation_space.flatten(obs)
        self._obs_mean = (1 - self._obs_alpha) * self._obs_mean + self._obs_alpha * flat_obs
        self._obs_var = (1 - self._obs_alpha) * self._obs_var + self._obs_alpha * np.square(flat_obs - self._obs_mean)

    def _update_reward_estimate(self, reward):
        self._reward_mean = (1 - self._reward_alpha) * self._reward_mean + self._reward_alpha * reward
        self._reward_var = (1 - self._reward_alpha) * self._reward_var + self._reward_alpha * np.square(reward -
                                                                                                        self._reward_mean)

    def _apply_normalize_obs(self, obs):
        self._update_obs_estimate(obs)
        return (obs - self._obs_mean) / (np.sqrt(self._obs_var) + 1e-8)

    def _apply_normalize_reward(self, reward):
        self._update_reward_estimate(reward)
        return (reward - self._reward_mean) / (np.sqrt(self._reward_var) + 1e-8)

    def reset(self):
        ret = self._wrapped_env.reset()
        if self._normalize_obs:
            return self._apply_normalize_obs(ret)
        else:
            return ret

    def __getstate__(self):
        d = Serializable.__getstate__(self)
        d["_obs_mean"] = self._obs_mean
        d["_obs_var"] = self._obs_var
        return d

    def __setstate__(self, d):
        Serializable.__setstate__(self, d)
        self._obs_mean = d["_obs_mean"]
        self._obs_var = d["_obs_var"]

    @property
    @overrides
    def action_space(self):
        ub = np.ones(self._wrapped_env.action_space.shape)
        return spaces.Box(-1 * ub, ub)

    @overrides
    def step(self, action):
        lb, ub = self._wrapped_env.action_space.bounds
        scaled_action = lb + (action + 1.) * 0.5 * (ub - lb)
        scaled_action = np.clip(scaled_action, lb, ub)
        next_obs, reward, done, info = self._wrapped_env.step(scaled_action)
        if self._normalize_obs:
            next_obs = self._apply_normalize_obs(next_obs)
        if self._normalize_reward:
            reward = self._apply_normalize_reward(reward)
        return Step(next_obs, reward * self._scale_reward, done, **info)

    # def log_diagnostics(self, paths):
    #     print "Obs mean:", self._obs_mean
    #     print "Obs std:", np.sqrt(self._obs_var)
    #     print "Reward mean:", self._reward_mean
    #     print "Reward std:", np.sqrt(self._reward_var)

normalize = NormalizedEnv<|MERGE_RESOLUTION|>--- conflicted
+++ resolved
@@ -3,22 +3,12 @@
 from rllab import spaces
 from rllab.core.serializable import Serializable
 from rllab.envs.proxy_env import ProxyEnv
-<<<<<<< HEAD
-from rllab.spaces import Box
-=======
 from rllab.spaces.box import Box
->>>>>>> 7a1a3ee4
 from rllab.misc.overrides import overrides
 from rllab.envs.base import Step
 
 
 class NormalizedEnv(ProxyEnv, Serializable):
-<<<<<<< HEAD
-
-    def __init__(self, env):
-        assert isinstance(env.action_space, Box)
-        super(NormalizedEnv, self).__init__(env)
-=======
     def __init__(
             self,
             env,
@@ -28,7 +18,6 @@
             obs_alpha=0.001,
             reward_alpha=0.001,
     ):
->>>>>>> 7a1a3ee4
         Serializable.quick_init(self, locals())
         ProxyEnv.__init__(self, env)
         assert isinstance(env.action_space, Box)

--- conflicted
+++ resolved
@@ -2,11 +2,7 @@
 
 USE_GPU = False
 
-<<<<<<< HEAD
-DOCKER_IMAGE = "quay.io/openai/rocky-sandbox-gpu:icml-tanh"
-=======
 DOCKER_IMAGE = "rein/rllab-exp-new"
->>>>>>> a838342b
 
 KUBE_PREFIX = "rhouthooft_"
 
@@ -43,12 +39,8 @@
 
 CODE_SYNC_IGNORES = ["*.git/*", "*data/*", "*src/*", "*.pods/*", "*tests/*", "*examples/*", "docs/*"]
 
-<<<<<<< HEAD
-CODE_SYNC_IGNORES = ["*.git/*", "*data/*"]
-=======
 LOCAL_CODE_DIR = "/home/rein/workspace_python/rllab"
 
 LABEL = "rhouthooft"
 
-DOCKER_CODE_DIR = "/root/code/rllab"
->>>>>>> a838342b
+DOCKER_CODE_DIR = "/root/code/rllab"
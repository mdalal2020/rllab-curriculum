--- conflicted
+++ resolved
@@ -1,10 +1,7 @@
-<<<<<<< HEAD
 from pydoc import locate
 
 import lasagne
-=======
 import joblib
->>>>>>> 4226d7d8
 import lasagne.layers as L
 import lasagne.nonlinearities as NL
 import numpy as np

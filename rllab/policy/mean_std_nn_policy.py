--- conflicted
+++ resolved
@@ -45,8 +45,6 @@
                        'of tanh, sigmoid')
     @autoargs.arg('bn', type=bool,
                   help='whether to apply batch normalization to hidden layers')
-<<<<<<< HEAD
-=======
     @autoargs.arg('load_params', type=str,
                   help='path to previous policy.pkl')
     @autoargs.arg('load_params_masks', type=bool, nargs='*',
@@ -54,7 +52,6 @@
     @autoargs.arg('trainable_masks', type=bool, nargs='*',
                   help='slices params')
     # pylint: disable=dangerous-default-value
->>>>>>> ec8193e1
     def __init__(
             self,
             mdp,

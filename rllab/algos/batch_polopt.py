import numpy as np
from rllab.algos.base import RLAlgorithm
from rllab.sampler import parallel_sampler
from rllab.misc import special
from rllab.misc import tensor_utils
from rllab.algos import util
import rllab.misc.logger as logger
import rllab.plotter as plotter


class BatchPolopt(RLAlgorithm):
    """
    Base class for batch sampling-based policy optimization methods.
    This includes various policy gradient methods like vpg, npg, ppo, trpo, etc.
    """

    def __init__(
            self,
            env,
            policy,
            baseline,
            n_itr=500,
            start_itr=0,
            batch_size=5000,
            max_path_length=500,
            discount=0.99,
            gae_lambda=1,
            plot=False,
            pause_for_plot=False,
            center_adv=True,
            positive_adv=False,
            store_paths=False,
            **kwargs
    ):
        """
        :param env: Environment
        :param policy: Policy
        :param baseline: Baseline
        :param n_itr: Number of iterations.
        :param start_itr: Starting iteration.
        :param batch_size: Number of samples per iteration.
        :param max_path_length: Maximum length of a single rollout.
        :param discount: Discount.
        :param gae_lambda: Lambda used for generalized advantage estimation.
        :param plot: Plot evaluation run after each iteration.
        :param pause_for_plot: Whether to pause before contiuing when plotting.
        :param center_adv: Whether to rescale the advantages so that they have mean 0 and standard deviation 1.
        :param positive_adv: Whether to shift the advantages so that they are always positive. When used in
        conjunction with center_adv the advantages will be standardized before shifting.
        :param store_paths: Whether to save all paths data to the snapshot.
        :return:
        """
        self.env = env
        self.policy = policy
        self.baseline = baseline
        self.n_itr = n_itr
        self.start_itr = start_itr
        self.batch_size = batch_size
        self.max_path_length = max_path_length
        self.discount = discount
        self.gae_lambda = gae_lambda
        self.plot = plot
        self.pause_for_plot = pause_for_plot
        self.center_adv = center_adv
        self.positive_adv = positive_adv
        self.store_paths = store_paths

    def start_worker(self):
        parallel_sampler.populate_task(self.env, self.policy)
        if self.plot:
            plotter.init_plot(self.env, self.policy)

    def shutdown_worker(self):
        pass

    def train(self):
        self.start_worker()
        self.init_opt()
        episode_rewards = []
        episode_lengths = []
        for itr in xrange(self.start_itr, self.n_itr):
<<<<<<< HEAD
            with logger.prefix('itr #%d | ' % itr):
                paths = self.obtain_samples(itr)
                samples_data = self.process_samples(itr, paths)
                self.log_diagnostics(paths)
                self.optimize_policy(itr, samples_data)
                logger.log("saving snapshot...")
                params = self.get_itr_snapshot(itr, samples_data)  # , **kwargs)
                if self.store_paths:
                    params["paths"] = samples_data["paths"]
                logger.save_itr_params(itr, params)
                logger.log("saved")
                logger.dump_tabular(with_prefix=False)
                if self.plot:
                    self.update_plot()
                    if self.pause_for_plot:
                        raw_input("Plotting evaluation run: Press Enter to "
                                  "continue...")
=======
            logger.push_prefix('itr #%d | ' % itr)
            paths = self.obtain_samples(itr)
            samples_data = self.process_samples(itr, paths)
            self.env.log_diagnostics(paths)
            self.policy.log_diagnostics(paths)
            self.baseline.log_diagnostics(paths)
            self.optimize_policy(itr, samples_data)
            logger.log("saving snapshot...")
            params = self.get_itr_snapshot(itr, samples_data)
            paths = samples_data["paths"]
            if self.store_paths:
                params["paths"] = paths
            episode_rewards.extend(sum(p["rewards"]) for p in paths)
            episode_lengths.extend(len(p["rewards"]) for p in paths)
            params["episode_rewards"] = np.array(episode_rewards)
            params["episode_lengths"] = np.array(episode_lengths)
            params["algo"] = self
            logger.save_itr_params(itr, params)
            logger.log("saved")
            logger.dump_tabular(with_prefix=False)
            logger.pop_prefix()
            if self.plot:
                self.update_plot()
                if self.pause_for_plot:
                    raw_input("Plotting evaluation run: Press Enter to "
                              "continue...")
>>>>>>> a838342b
        self.shutdown_worker()

    def log_diagnostics(self, paths):
        self.env.log_diagnostics(paths)
        self.policy.log_diagnostics(paths)
        self.baseline.log_diagnostics(paths)

    def init_opt(self):
        """
        Initialize the optimization procedure. If using theano / cgt, this may
        include declaring all the variables and compiling functions
        """
        raise NotImplementedError

    def get_itr_snapshot(self, itr, samples_data):
        """
        Returns all the data that should be saved in the snapshot for this
        iteration.
        """
        raise NotImplementedError

    def optimize_policy(self, itr, samples_data):
        raise NotImplementedError

    def update_plot(self):
        if self.plot:
            plotter.update_plot(self.policy, self.max_path_length)

    def obtain_samples(self, itr):
        cur_params = self.policy.get_param_values()
        return parallel_sampler.sample_paths(
            policy_params=cur_params,
            max_samples=self.batch_size,
            max_path_length=self.max_path_length,
        )

    def process_samples(self, itr, paths):

        baselines = []
        returns = []
        for path in paths:
            path_baselines = np.append(self.baseline.predict(path), 0)
            deltas = path["rewards"] + \
                     self.discount * path_baselines[1:] - \
                     path_baselines[:-1]
            path["advantages"] = special.discount_cumsum(
                deltas, self.discount * self.gae_lambda)
            path["returns"] = special.discount_cumsum(path["rewards"], self.discount)
            baselines.append(path_baselines[:-1])
            returns.append(path["returns"])

        if not self.policy.recurrent:
            observations = tensor_utils.concat_tensor_list([path["observations"] for path in paths])
            actions = tensor_utils.concat_tensor_list([path["actions"] for path in paths])
            rewards = tensor_utils.concat_tensor_list([path["rewards"] for path in paths])
            advantages = tensor_utils.concat_tensor_list([path["advantages"] for path in paths])
            env_infos = tensor_utils.concat_tensor_dict_list([path["env_infos"] for path in paths])
            agent_infos = tensor_utils.concat_tensor_dict_list([path["agent_infos"] for path in paths])

            if self.center_adv:
                advantages = util.center_advantages(advantages)

            if self.positive_adv:
                advantages = util.shift_advantages_to_positive(advantages)

            average_discounted_return = \
                np.mean([path["returns"][0] for path in paths])

            undiscounted_returns = [sum(path["rewards"]) for path in paths]

            ent = np.mean(self.policy.distribution.entropy(agent_infos))

            ev = special.explained_variance_1d(
                np.concatenate(baselines),
                np.concatenate(returns)
            )

            samples_data = dict(
                observations=observations,
                actions=actions,
                rewards=rewards,
                advantages=advantages,
                env_infos=env_infos,
                agent_infos=agent_infos,
                paths=paths,
            )
        else:
            max_path_length = max([len(path["advantages"]) for path in paths])

            # make all paths the same length (pad extra advantages with 0)
            obs = [path["observations"] for path in paths]
            obs = np.array([tensor_utils.pad_tensor(ob, max_path_length) for ob in obs])

            if self.center_adv:
                raw_adv = np.concatenate([path["advantages"] for path in paths])
                adv_mean = np.mean(raw_adv)
                adv_std = np.std(raw_adv) + 1e-8
                adv = [(path["advantages"] - adv_mean) / adv_std for path in paths]
            else:
                adv = [path["advantages"] for path in paths]

            adv = np.array([tensor_utils.pad_tensor(a, max_path_length) for a in adv])

            actions = [path["actions"] for path in paths]
            actions = np.array([tensor_utils.pad_tensor(a, max_path_length) for a in actions])

            rewards = [path["rewards"] for path in paths]
            rewards = np.array([tensor_utils.pad_tensor(r, max_path_length) for r in rewards])

            agent_infos = [path["agent_infos"] for path in paths]
            agent_infos = tensor_utils.stack_tensor_dict_list(
                [tensor_utils.pad_tensor_dict(p, max_path_length) for p in agent_infos]
            )

            env_infos = [path["env_infos"] for path in paths]
            env_infos = tensor_utils.stack_tensor_dict_list(
                [tensor_utils.pad_tensor_dict(p, max_path_length) for p in env_infos]
            )

            valids = [np.ones_like(path["returns"]) for path in paths]
            valids = np.array([tensor_utils.pad_tensor(v, max_path_length) for v in valids])

            average_discounted_return = \
                np.mean([path["returns"][0] for path in paths])

            undiscounted_returns = [sum(path["rewards"]) for path in paths]

            ent = np.mean(self.policy.distribution.entropy(agent_infos))

            ev = special.explained_variance_1d(
                np.concatenate(baselines),
                np.concatenate(returns)
            )

            samples_data = dict(
                observations=obs,
                actions=actions,
                advantages=adv,
                rewards=rewards,
                valids=valids,
                agent_infos=agent_infos,
                env_infos=env_infos,
                paths=paths,
            )

        logger.log("fitting baseline...")
        self.baseline.fit(paths)
        logger.log("fitted")

        logger.record_tabular('Iteration', itr)
        logger.record_tabular('AverageDiscountedReturn',
                              average_discounted_return)
        logger.record_tabular('AverageReturn', np.mean(undiscounted_returns))
        logger.record_tabular('ExplainedVariance', ev)
        logger.record_tabular('NumTrajs', len(paths))
        logger.record_tabular('Entropy', ent)
        logger.record_tabular('Perplexity', np.exp(ent))
        logger.record_tabular('StdReturn', np.std(undiscounted_returns))
        logger.record_tabular('MaxReturn', np.max(undiscounted_returns))
        logger.record_tabular('MinReturn', np.min(undiscounted_returns))

        return samples_data<|MERGE_RESOLUTION|>--- conflicted
+++ resolved
@@ -79,7 +79,6 @@
         episode_rewards = []
         episode_lengths = []
         for itr in xrange(self.start_itr, self.n_itr):
-<<<<<<< HEAD
             with logger.prefix('itr #%d | ' % itr):
                 paths = self.obtain_samples(itr)
                 samples_data = self.process_samples(itr, paths)
@@ -97,34 +96,7 @@
                     if self.pause_for_plot:
                         raw_input("Plotting evaluation run: Press Enter to "
                                   "continue...")
-=======
-            logger.push_prefix('itr #%d | ' % itr)
-            paths = self.obtain_samples(itr)
-            samples_data = self.process_samples(itr, paths)
-            self.env.log_diagnostics(paths)
-            self.policy.log_diagnostics(paths)
-            self.baseline.log_diagnostics(paths)
-            self.optimize_policy(itr, samples_data)
-            logger.log("saving snapshot...")
-            params = self.get_itr_snapshot(itr, samples_data)
-            paths = samples_data["paths"]
-            if self.store_paths:
-                params["paths"] = paths
-            episode_rewards.extend(sum(p["rewards"]) for p in paths)
-            episode_lengths.extend(len(p["rewards"]) for p in paths)
-            params["episode_rewards"] = np.array(episode_rewards)
-            params["episode_lengths"] = np.array(episode_lengths)
-            params["algo"] = self
-            logger.save_itr_params(itr, params)
-            logger.log("saved")
-            logger.dump_tabular(with_prefix=False)
-            logger.pop_prefix()
-            if self.plot:
-                self.update_plot()
-                if self.pause_for_plot:
-                    raw_input("Plotting evaluation run: Press Enter to "
-                              "continue...")
->>>>>>> a838342b
+
         self.shutdown_worker()
 
     def log_diagnostics(self, paths):

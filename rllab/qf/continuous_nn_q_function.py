import lasagne
import lasagne.layers as L
import lasagne.nonlinearities
# Needed for eval to work
import lasagne.init
import theano.tensor as TT
import itertools
import theano
import numpy as np
from collections import OrderedDict
from rllab.qf.base import ContinuousQFunction
from rllab.core.lasagne_powered import LasagnePowered
# from rllab.core.lasagne_layers import batch_norm
from rllab.core.serializable import Serializable
from rllab.misc import autoargs
from rllab.misc.ext import new_tensor
from rllab.misc.special import normalize_updates
from rllab.misc.overrides import overrides


class ContinuousNNQFunction(ContinuousQFunction, LasagnePowered, Serializable):
    @autoargs.arg('hidden_sizes', type=int, nargs='*',
                  help='list of sizes for the fully-connected hidden layers')
    @autoargs.arg('hidden_nl', type=str, nargs='*',
                  help='list of nonlinearities for the hidden layers')
    @autoargs.arg('hidden_W_init', type=str, nargs='*',
                  help='list of initializers for W for the hidden layers')
    @autoargs.arg('hidden_b_init', type=str, nargs='*',
                  help='list of initializers for b for the hidden layers')
    @autoargs.arg('action_merge_layer', type=int,
                  help='Index for the hidden layer that the action kicks in')
    @autoargs.arg('output_nl', type=str,
                  help='nonlinearity for the output layer')
    @autoargs.arg('output_W_init', type=str,
                  help='initializer for W for the output layer')
    @autoargs.arg('output_b_init', type=str,
                  help='initializer for b for the output layer')
    @autoargs.arg('normalize', type=bool,
                  help='Whether to normalize the output.')
    @autoargs.arg('normalize_alpha', type=float,
                  help='Coefficient for the running mean and std.')
    @autoargs.arg('bn', type=bool,
                  help='whether to apply batch normalization to hidden layers')
    # pylint: disable=dangerous-default-value
    def __init__(
            self,
            mdp,
            hidden_sizes=[100, 100],
            hidden_nl=['lasagne.nonlinearities.rectify'],
            hidden_W_init=['lasagne.init.HeUniform()'],
            hidden_b_init=['lasagne.init.Constant(0.)'],
            action_merge_layer=-2,
            output_nl='None',
            output_W_init='lasagne.init.Uniform(-3e-3, 3e-3)',
            output_b_init='lasagne.init.Uniform(-3e-3, 3e-3)',
            normalize=True,
            normalize_alpha=0.1,
            bn=False):
        # pylint: enable=dangerous-default-value
        obs_var = new_tensor(
            'obs',
            ndim=1+len(mdp.observation_shape),
            dtype=mdp.observation_dtype
        )
        action_var = TT.matrix(
            'action',
            dtype=mdp.action_dtype
        )
        l_obs = L.InputLayer(shape=(None,) + mdp.observation_shape,
                             input_var=obs_var)
        l_action = L.InputLayer(shape=(None, mdp.action_dim),
                                input_var=action_var)

        n_layers = len(hidden_sizes) + 1

        if n_layers > 1:
            action_merge_layer = \
                (action_merge_layer % n_layers + n_layers) % n_layers
        else:
            action_merge_layer = 1

        if len(hidden_nl) == 1:
            hidden_nl = hidden_nl * len(hidden_sizes)
        assert len(hidden_nl) == len(hidden_sizes)

        if len(hidden_W_init) == 1:
            hidden_W_init = hidden_W_init * len(hidden_sizes)
        assert len(hidden_W_init) == len(hidden_sizes)

        if len(hidden_b_init) == 1:
            hidden_b_init = hidden_b_init * len(hidden_sizes)
        assert len(hidden_b_init) == len(hidden_sizes)

        l_hidden = l_obs

        for idx, size, nl, W_init, b_init in zip(
                itertools.count(), hidden_sizes, hidden_nl,
                hidden_W_init, hidden_b_init):
            if idx == action_merge_layer:
<<<<<<< HEAD
                #if bn:
                #    l_hidden = L.ConcatLayer([l_hidden, L.batch_norm(l_action)])
                #else:
=======
>>>>>>> d0837a82
                l_hidden = L.ConcatLayer([l_hidden, l_action])
            l_hidden = L.DenseLayer(
                l_hidden,
                num_units=size,
                W=eval(W_init),
                b=eval(b_init),
                nonlinearity=eval(nl),
                name="h%d" % idx
            )
            if bn:
                l_hidden = L.batch_norm(l_hidden)

        if action_merge_layer == n_layers:
<<<<<<< HEAD
            #if bn:
            #    l_hidden = L.ConcatLayer([l_hidden, L.batch_norm(l_action)])
            #else:
=======
>>>>>>> d0837a82
            l_hidden = L.ConcatLayer([l_hidden, l_action])

        l_output = L.DenseLayer(
            l_hidden,
            num_units=1,
            W=eval(output_W_init),
            b=eval(output_b_init),
            nonlinearity=eval(output_nl),
            name="output"
        )
<<<<<<< HEAD
        #if bn and eval(output_nl) is not None:
=======
        #if bn:
>>>>>>> d0837a82
        l_output = L.batch_norm(l_output)

        self._output_layer = l_output
        self._obs_layer = l_obs
        self._action_layer = l_action
        self._output_nl = eval(output_nl)
        self._normalize = normalize
        self._normalize_alpha = normalize_alpha

        if self._normalize:
            self._qval_mean = theano.shared(
                np.zeros(1), name="qval_mean", broadcastable=(True,))
            self._qval_std = theano.shared(
                np.ones(1), name="qval_std", broadcastable=(True,))
            assert self._output_nl is None

        ContinuousQFunction.__init__(self, mdp)
        LasagnePowered.__init__(self, [l_output])
        Serializable.__init__(
            self, mdp=mdp, hidden_sizes=hidden_sizes, hidden_nl=hidden_nl,
            hidden_W_init=hidden_W_init, hidden_b_init=hidden_b_init,
            action_merge_layer=action_merge_layer, output_nl=output_nl,
            output_W_init=output_W_init, output_b_init=output_b_init,
            normalize=normalize, normalize_alpha=normalize_alpha, bn=bn)

    def get_qval_sym(self, obs_var, action_var, **kwargs):
        qvals = L.get_output(
            self._output_layer,
            {self._obs_layer: obs_var, self._action_layer: action_var},
            **kwargs
        )
        if self._normalize:
            qvals = qvals * self._qval_std + self._qval_mean
        return TT.reshape(qvals, (-1,))

    def _running_sum(self, new, old):
        return self._normalize_alpha * new + (1 - self._normalize_alpha) * old

    def normalize_updates(self, ys):
        if not self._normalize:
            return OrderedDict()
        mean = TT.mean(ys, axis=0, keepdims=True)
        std = TT.std(ys, axis=0, keepdims=True)
        return normalize_updates(
            old_mean=self._qval_mean,
            old_std=self._qval_std,
            new_mean=self._running_sum(mean, self._qval_mean),
            new_std=self._running_sum(std, self._qval_std),
            old_W=self._output_layer.W,
            old_b=self._output_layer.b
        )

    def normalize_sym(self, qvals):
        if self._normalize:
            return (qvals - self._qval_mean) / self._qval_std
        return qvals

    @overrides
    def get_params_internal(self, **tags):
        if not self._normalize or tags.get("trainable", False) or \
                tags.get("regularizable", False):
            return LasagnePowered.get_params_internal(self, **tags)
        return LasagnePowered.get_params_internal(self, **tags) + \
            [self._qval_mean, self._qval_std]<|MERGE_RESOLUTION|>--- conflicted
+++ resolved
@@ -97,12 +97,6 @@
                 itertools.count(), hidden_sizes, hidden_nl,
                 hidden_W_init, hidden_b_init):
             if idx == action_merge_layer:
-<<<<<<< HEAD
-                #if bn:
-                #    l_hidden = L.ConcatLayer([l_hidden, L.batch_norm(l_action)])
-                #else:
-=======
->>>>>>> d0837a82
                 l_hidden = L.ConcatLayer([l_hidden, l_action])
             l_hidden = L.DenseLayer(
                 l_hidden,
@@ -116,12 +110,6 @@
                 l_hidden = L.batch_norm(l_hidden)
 
         if action_merge_layer == n_layers:
-<<<<<<< HEAD
-            #if bn:
-            #    l_hidden = L.ConcatLayer([l_hidden, L.batch_norm(l_action)])
-            #else:
-=======
->>>>>>> d0837a82
             l_hidden = L.ConcatLayer([l_hidden, l_action])
 
         l_output = L.DenseLayer(
@@ -132,11 +120,6 @@
             nonlinearity=eval(output_nl),
             name="output"
         )
-<<<<<<< HEAD
-        #if bn and eval(output_nl) is not None:
-=======
-        #if bn:
->>>>>>> d0837a82
         l_output = L.batch_norm(l_output)
 
         self._output_layer = l_output

import logging
log_level = logging.getLogger().level
import gym
logging.getLogger().setLevel(log_level)
import tensorflow as tf
import os
os.environ["LD_LIBRARY_PATH"] = "/usr/lib/x86_64-linux-gnu/mesa/"
from mujoco_py import glfw
from rllab.envs.base import Env, Step
from rllab.spaces.box import Box
from rllab.core.serializable import Serializable
from conopt.experiments.A4_particle_analogy import Experiment
import numpy as np
from sandbox.rocky.analogy.utils import unwrap, using_seed
from rllab.envs.gym_env import convert_gym_space
from conopt import cost
from cached_property import cached_property
from conopt.worldgen.objs import Obj


def fast_residual2cost(r, metric):
    if len(r.shape) == 1:
        r = np.expand_dims(r, 0)
    if metric == "L2":
        return 0.5 * np.sum(np.square(r))
    else:
        import ipdb;
        ipdb.set_trace()


def fast_compute_cost(reward_fn, s):
    if isinstance(reward_fn, cost.MulCost):
        return reward_fn.b * fast_compute_cost(reward_fn.a_cost, s)
    elif isinstance(reward_fn, cost.AddCost):
        return fast_compute_cost(reward_fn.a_cost, s) + fast_compute_cost(reward_fn.b_cost, s)
    elif isinstance(reward_fn, cost.DistCost):
        return fast_residual2cost(s[reward_fn.a] - s[reward_fn.b], reward_fn.metric)
    elif isinstance(reward_fn, cost.PenaltyCost):
        return fast_residual2cost(s[reward_fn.element], reward_fn.metric)
    else:
        import ipdb;
        ipdb.set_trace()


class Shuffler(object):
    def shuffle(self, demo_paths, analogy_paths, demo_seeds, analogy_seeds, target_seeds):
        # We are free to swap the pairs as long as they correspond to the same task
        target_ids = [p["env_infos"]["target_id"][0] for p in analogy_paths]
        # unwrap(x).conopt_scenario.task_id for x in
        #               analogy_envs]
        for target_id in set(target_ids):
            # shuffle each set of tasks separately
            matching_ids, = np.where(target_ids == target_id)
            shuffled = np.copy(matching_ids)
            np.random.shuffle(shuffled)
            analogy_paths[matching_ids] = analogy_paths[shuffled]
            analogy_seeds[matching_ids] = analogy_seeds[shuffled]


class ConoptParticleEnv(Env, Serializable):
<<<<<<< HEAD
    def __init__(self, seed=None, target_seed=None, obs_type='state', particles_to_reach=2):
=======
    def __init__(
            self,
            seed=None,
            target_seed=None,
            obs_type='full_state',
            obs_size=(300, 300),
    ):
>>>>>>> 54cb7e7b
        Serializable.quick_init(self, locals())
        self.seed = seed
        self.target_seed = target_seed
        self.conopt_exp = None
        self.conopt_scenario = None
        self.conopt_env = None
<<<<<<< HEAD
        self.target_ids = None
        self.curr_target_idx = 0
        self.particles_to_reach = particles_to_reach
        self.reset_trial()

    def reset_trial(self):
        seed = np.random.randint(np.iinfo(np.int32).max)
        self.seed = seed
        target_seed = np.random.randint(np.iinfo(np.int32).max)
        self.target_seed = target_seed
        exp = Experiment()
        with using_seed(self.target_seed):
            #self.target_ids = np.random.choice(np.arange(2), 2, replace=False)
            #target_id = self.target_ids[0]
            #target_id = np.random.randint(0, 2)
            target_id = 0
        with using_seed(self.seed):
            scenario = exp.make_scenario(trial_index=seed, task_id=target_id)
=======
        self.obs_type = obs_type
        self.obs_size = obs_size
        import os
        os.environ["LD_LIBRARY_PATH"] = "/usr/lib/x86_64-linux-gnu/mesa/"
        self.reset_trial(seed=seed, target_seed=target_seed)

    def reset_trial(self, seed=None, target_seed=None):
        if seed is None:
            seed = np.random.randint(np.iinfo(np.int32).max)
        if target_seed is None:
            target_seed = np.random.randint(np.iinfo(np.int32).max)
        exp = Experiment()
        with using_seed(target_seed):
            target_id = np.random.randint(0, 2)
        with using_seed(seed):
            if self.obs_type == 'full_state':
                scenario = exp.make_scenario(
                    trial_index=seed,
                    task_id=target_id,
                    obs_type=self.obs_type
                )
            elif self.obs_type == 'image':
                scenario = exp.make_scenario(
                    trial_index=seed,
                    task_id=target_id,
                    obs_type=(self.obs_type,) + self.obs_size,
                )
            else:
                raise NotImplementedError
>>>>>>> 54cb7e7b
        env = scenario.to_env()
        self.target_id = target_id
        self.conopt_exp = exp
        self.conopt_scenario = scenario
        self.conopt_env = env
        return self.reset()

    def log_analogy_diagnostics(self, paths, envs):
        pass

    def reset(self):
        return self.convert_obs(self.conopt_env.reset())

    def convert_obs(self, obs):
        if self.obs_type == "full_state":
            return obs
        elif self.obs_type == "image":
            return obs#[2]
        else:
            raise NotImplementedError

    @cached_property
    def observation_space(self):
        if self.obs_type == "full_state":
            return convert_gym_space(self.conopt_env.observation_space)
        elif self.obs_type == "image":
            return convert_gym_space(self.conopt_env.observation_space)#.spaces[2])
        else:
            raise NotImplementedError

    @property
    def action_space(self):
        bounds = self.model.actuator_ctrlrange
        lb = bounds[:, 0]
        ub = bounds[:, 1]
        return Box(lb, ub)

    def render(self, mode='human', close=False):#*args, **kwargs):
        env = self.conopt_env
        if close:
            if 'viewer' in env.__dict__:
                env.viewer.close()
                del env.viewer
        else:
            img = env.world.model.render(np.expand_dims(env.x, 0))[0]
            if mode == 'human':
                import cv2
                img = cv2.resize(img, (300, 300))
                if not 'viewer' in env.__dict__:
                    from gym.envs.classic_control.rendering import SimpleImageViewer
                    env.viewer = SimpleImageViewer()
                env.viewer.imshow(img)
            else:
                return img
        # self.conopt_env.render(*args, **kwargs)

    @property
    def model(self):
        return self.conopt_env.world.model.model

    def step(self, action):
        env = self.conopt_env
        action = action.reshape(env.action_space.shape)
<<<<<<< HEAD
        next_obs, rew, done, infos = env.step(action)
        #print(rew)
        if np.abs(rew) < 0.02:
            self.switch_goal()

        return Step(next_obs, rew, done)

    def switch_goal(self):
        #print('kay')
        #self.curr_target_idx += 1
        #self.curr_target_idx = min(self.curr_target_idx, self.particles_to_reach-1)
        #curr_target_pt = self.target_ids[self.curr_target_idx]
        #potential_targ = self.env.conopt_scenario.task_id + 1
        #new_targ = min(potential_targ, 1)
        curr_target_pt = 1
        self.conopt_scenario.task_id = curr_target_pt
=======

        assert env.action_space.contains(action), 'Action should be in action_space:\nSPACE=%s\nACTION=%s' % (
            env.action_space, action)

        xnext, sense = env.world.forward_dynamics(np.expand_dims(env.x, 0), np.expand_dims(action, 0))
        xnext = xnext[0]
        assert xnext.shape == env.x.shape, 'X shape changed! old=%s, new=%s' % (env.x.shape, xnext.shape)

        reward = fast_compute_cost(env.reward_fn, sense)#.compute_cost(sense)
        reward = float(np.squeeze(reward))
        # reward = float(reward[0])
        # assert(isinstance(reward, float))
        env.x = xnext
        # done = False
        # if self.horizon is not None:
        #     done = env.t >= self.horizon
        # env.t += 1
        return Step(self.convert_obs(env._get_obs()), reward, False, target_id=self.target_id)

        # rew = []
        # for i in range(env.batchsize):
        #     sense_here = {k: sense[k][i] for k in sense}
        #     reward = - fast_compute_cost(env.reward_fn, sense_here)
        #     reward = np.squeeze(reward)
        #     rew.append(reward)
        #
        # env.x = xnext
        #
        # return Step(env._get_obs(), np.squeeze(rew), False)
>>>>>>> 54cb7e7b

    @classmethod
    def shuffler(cls):
        return Shuffler()


if __name__ == "__main__":
    from sandbox.rocky.analogy.policies.conopt_particle_tracking_policy import ConoptParticleTrackingPolicy
    from rllab.sampler.utils import rollout
    while True:
        demo_seed = np.random.randint(low=0, high=1000000)
        analogy_seed = np.random.randint(low=0, high=1000000)
        target_seed = np.random.randint(low=0, high=1000000)
        demo_env = ConoptParticleEnv(seed=demo_seed, target_seed=target_seed)
        demo_policy = ConoptParticleTrackingPolicy(demo_env)
        rollout(demo_env, demo_policy, max_path_length=100, animated=True, speedup=10)
        analogy_env = ConoptParticleEnv(seed=analogy_seed, target_seed=target_seed)
        analogy_policy = ConoptParticleTrackingPolicy(analogy_env)
        rollout(analogy_env, analogy_policy, max_path_length=100, animated=True, speedup=10)<|MERGE_RESOLUTION|>--- conflicted
+++ resolved
@@ -58,9 +58,6 @@
 
 
 class ConoptParticleEnv(Env, Serializable):
-<<<<<<< HEAD
-    def __init__(self, seed=None, target_seed=None, obs_type='state', particles_to_reach=2):
-=======
     def __init__(
             self,
             seed=None,
@@ -68,33 +65,12 @@
             obs_type='full_state',
             obs_size=(300, 300),
     ):
->>>>>>> 54cb7e7b
         Serializable.quick_init(self, locals())
         self.seed = seed
         self.target_seed = target_seed
         self.conopt_exp = None
         self.conopt_scenario = None
         self.conopt_env = None
-<<<<<<< HEAD
-        self.target_ids = None
-        self.curr_target_idx = 0
-        self.particles_to_reach = particles_to_reach
-        self.reset_trial()
-
-    def reset_trial(self):
-        seed = np.random.randint(np.iinfo(np.int32).max)
-        self.seed = seed
-        target_seed = np.random.randint(np.iinfo(np.int32).max)
-        self.target_seed = target_seed
-        exp = Experiment()
-        with using_seed(self.target_seed):
-            #self.target_ids = np.random.choice(np.arange(2), 2, replace=False)
-            #target_id = self.target_ids[0]
-            #target_id = np.random.randint(0, 2)
-            target_id = 0
-        with using_seed(self.seed):
-            scenario = exp.make_scenario(trial_index=seed, task_id=target_id)
-=======
         self.obs_type = obs_type
         self.obs_size = obs_size
         import os
@@ -124,7 +100,6 @@
                 )
             else:
                 raise NotImplementedError
->>>>>>> 54cb7e7b
         env = scenario.to_env()
         self.target_id = target_id
         self.conopt_exp = exp
@@ -188,24 +163,6 @@
     def step(self, action):
         env = self.conopt_env
         action = action.reshape(env.action_space.shape)
-<<<<<<< HEAD
-        next_obs, rew, done, infos = env.step(action)
-        #print(rew)
-        if np.abs(rew) < 0.02:
-            self.switch_goal()
-
-        return Step(next_obs, rew, done)
-
-    def switch_goal(self):
-        #print('kay')
-        #self.curr_target_idx += 1
-        #self.curr_target_idx = min(self.curr_target_idx, self.particles_to_reach-1)
-        #curr_target_pt = self.target_ids[self.curr_target_idx]
-        #potential_targ = self.env.conopt_scenario.task_id + 1
-        #new_targ = min(potential_targ, 1)
-        curr_target_pt = 1
-        self.conopt_scenario.task_id = curr_target_pt
-=======
 
         assert env.action_space.contains(action), 'Action should be in action_space:\nSPACE=%s\nACTION=%s' % (
             env.action_space, action)
@@ -235,7 +192,6 @@
         # env.x = xnext
         #
         # return Step(env._get_obs(), np.squeeze(rew), False)
->>>>>>> 54cb7e7b
 
     @classmethod
     def shuffler(cls):

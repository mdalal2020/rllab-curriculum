--- conflicted
+++ resolved
@@ -15,22 +15,17 @@
     def agent_coords_offset(self):
         return self.env.model.site_names.index(b'object') * 3
 
+    @cached_property
     def target_coords_offset(self):
         target_id = self.env.conopt_scenario.task_id
         return self.env.model.site_names.index(('target%d' % target_id).encode()) * 3
 
     def get_action(self, obs):
-<<<<<<< HEAD
-        # print(obs[2].shape)
-        agent_pos = obs[2][self.agent_coords_offset:self.agent_coords_offset + 2]  # does this need a leading 0 index?
-        target_pos = obs[2][self.target_coords_offset():self.target_coords_offset() + 2]
-=======
         data = self.env.model.data
         xpos = data.site_xpos.flatten()
         qvel = data.qvel
         agent_pos = xpos[self.agent_coords_offset:self.agent_coords_offset + 2]
         target_pos = xpos[self.target_coords_offset:self.target_coords_offset + 2]
->>>>>>> 54cb7e7b
         action = target_pos - agent_pos
         action -= np.squeeze(qvel) * 0.05
         return self.env.action_space.unflatten(action), dict()




from rllab.core.serializable import Serializable
from rllab.misc.tensor_utils import flatten_tensors, unflatten_tensors
import tensorflow as tf


class Parameterized(object):
    def __init__(self):
        self._cached_params = {}
        self._cached_param_dtypes = {}
        self._cached_param_shapes = {}
        self._cached_assign_ops = {}
        self._cached_assign_placeholders = {}

    def get_params_internal(self, **tags):
        """
        Internal method to be implemented which does not perform caching
        """
        raise NotImplementedError

    def get_params(self, **tags):
        """
        Get the list of parameters, filtered by the provided tags.
        Some common tags include 'regularizable' and 'trainable'
        """
        tag_tuple = tuple(sorted(list(tags.items()), key=lambda x: x[0]))
        if tag_tuple not in self._cached_params:
            self._cached_params[tag_tuple] = self.get_params_internal(**tags)
        return self._cached_params[tag_tuple]

    def get_param_dtypes(self, **tags):
        tag_tuple = tuple(sorted(list(tags.items()), key=lambda x: x[0]))
        if tag_tuple not in self._cached_param_dtypes:
            params = self.get_params(**tags)
            param_values = tf.get_default_session().run(params)
            self._cached_param_dtypes[tag_tuple] = [val.dtype for val in param_values]
        return self._cached_param_dtypes[tag_tuple]

    def get_param_shapes(self, **tags):
        tag_tuple = tuple(sorted(list(tags.items()), key=lambda x: x[0]))
        if tag_tuple not in self._cached_param_shapes:
            params = self.get_params(**tags)
            param_values = tf.get_default_session().run(params)
            self._cached_param_shapes[tag_tuple] = [val.shape for val in param_values]
        return self._cached_param_shapes[tag_tuple]

    def get_param_values(self, **tags):
        params = self.get_params(**tags)
        # import ipdb; ipdb.set_trace()
        param_values = tf.get_default_session().run(params)
        return flatten_tensors(param_values)

    def set_param_values(self, flattened_params, **tags):
        debug = tags.pop("debug", False)
        param_values = unflatten_tensors(
            flattened_params, self.get_param_shapes(**tags))
        ops = []
        feed_dict = dict()
        for param, dtype, value in zip(
                self.get_params(**tags),
                self.get_param_dtypes(**tags),
                param_values):
            if param not in self._cached_assign_ops:
                assign_placeholder = tf.placeholder(dtype=param.dtype.base_dtype)
                assign_op = tf.assign(param, assign_placeholder)
                self._cached_assign_ops[param] = assign_op
                self._cached_assign_placeholders[param] = assign_placeholder
            ops.append(self._cached_assign_ops[param])
            feed_dict[self._cached_assign_placeholders[param]] = value.astype(dtype)
            if debug:
                print("setting value of %s" % param.name)
        tf.get_default_session().run(ops, feed_dict=feed_dict)

    def flat_to_params(self, flattened_params, **tags):
        return unflatten_tensors(flattened_params, self.get_param_shapes(**tags))

    def __getstate__(self):
        d = Serializable.__getstate__(self)
        d["params"] = self.get_param_values()
        return d

    def __setstate__(self, d):
<<<<<<< HEAD
        # currently joblib.load("xxx.pkl") fails to load the policy; so use this
        if type(self).__name__ == 'CategoricalMLPPolicy':
            import pdb; pdb.set_trace()
=======
>>>>>>> 8cb503b8
        Serializable.__setstate__(self, d)
        tf.get_default_session().run(tf.initialize_variables(self.get_params()))
        self.set_param_values(d["params"])


class JointParameterized(Parameterized):
    def __init__(self, components):
        super(JointParameterized, self).__init__()
        self.components = components

    def get_params_internal(self, **tags):
        params = [param for comp in self.components for param in comp.get_params_internal(**tags)]
        # only return unique parameters
        return sorted(set(params), key=hash)<|MERGE_RESOLUTION|>--- conflicted
+++ resolved
@@ -82,12 +82,6 @@
         return d
 
     def __setstate__(self, d):
-<<<<<<< HEAD
-        # currently joblib.load("xxx.pkl") fails to load the policy; so use this
-        if type(self).__name__ == 'CategoricalMLPPolicy':
-            import pdb; pdb.set_trace()
-=======
->>>>>>> 8cb503b8
         Serializable.__setstate__(self, d)
         tf.get_default_session().run(tf.initialize_variables(self.get_params()))
         self.set_param_values(d["params"])

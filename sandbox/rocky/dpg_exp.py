--- conflicted
+++ resolved
@@ -1,11 +1,8 @@
 from rllab.algos.ddpg import DDPG
-<<<<<<< HEAD
 from rllab.envs.box2d.cartpole_env import CartpoleEnv
 from rllab.envs.box2d.cartpole_swingup_env import CartpoleSwingupEnv
 from rllab.envs.box2d.mountain_car_env import MountainCarEnv
 from rllab.envs.box2d.double_pendulum_env import DoublePendulumEnv
-=======
->>>>>>> 5bb9ce2d
 from rllab.envs.mujoco.swimmer_env import SwimmerEnv
 from rllab.envs.mujoco.hopper_env import HopperEnv
 from rllab.envs.mujoco.walker2d_env import Walker2DEnv
@@ -62,7 +59,6 @@
 for variant in vg.variants():
     policy = DeterministicMLPPolicy(
         env_spec=variant["env"].spec,
-<<<<<<< HEAD
         hidden_sizes=(400, 300),
         bn=variant["bn"],
     )
@@ -80,47 +76,18 @@
         qf_weight_decay=variant["qf_weight_decay"],
         policy_learning_rate=variant["policy_lr"],
         max_path_length=500,
-=======
-        hidden_sizes=(32, 32),
-        bn=variant["bn"],
-        output_W_init=HeUniform(),
-        output_b_init=Constant(0.),
-    )
-    qf = ContinuousMLPQFunction(
-        env_spec=variant["env"].spec,
-        hidden_sizes=(32, 32),
-        bn=variant["bn"],
-        output_W_init=HeUniform(),
-        output_b_init=Constant(0.),
-    )
-    algo = DDPG(
-        env=variant["env"], policy=policy, qf=qf, es=variant["es"],
-        qf_learning_rate=variant["qf_lr"],
-        qf_weight_decay=variant["qf_weight_decay"],
-        policy_learning_rate=variant["policy_lr"],
-        max_path_length=100,
->>>>>>> 5bb9ce2d
         min_pool_size=10000,
         epoch_length=10000,
         n_epochs=2500,
         scale_reward=variant["scale_reward"],
         soft_target_tau=variant["soft_target_tau"],
-<<<<<<< HEAD
         eval_samples=10000,
-=======
-        eval_samples=1000,
->>>>>>> 5bb9ce2d
         # n_epochs=50,
     )
     instrument.run_experiment_lite(
         algo.train(),
-<<<<<<< HEAD
         exp_prefix="dpg_new_search",
         n_parallel=4,
-=======
-        exp_prefix="dpg_cmp",
-        n_parallel=1,
->>>>>>> 5bb9ce2d
         snapshot_mode="last",
         seed=variant["seed"],
         mode="ec2",

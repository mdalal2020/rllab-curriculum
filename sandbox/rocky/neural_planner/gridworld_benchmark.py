--- conflicted
+++ resolved
@@ -400,38 +400,9 @@
                 op=lambda x: tf.reduce_max(x, reduction_indices=-1, keep_dims=True),
                 shape_op=lambda shape: shape[:-1] + (1,),
             )
-<<<<<<< HEAD
             if self.untie_weights:
                 params.append(q.W)
-=======
-            for idx in range(2, 36+1):
-                net = L.batch_norm(
-                    L.Conv2DLayer(
-                        net, num_filters=50, filter_size=(3, 3), pad="SAME", nonlinearity=tf.nn.relu, name="conv2",
-                        variable_reuse=idx > 2,
-                    ),
-                    name="bn%d" % idx,
-                )
-            # for idx in xrange(36):
-            #     net = L.Conv2DLayer(
-            #         net, num_filters=50, filter_size=(3, 3), pad="SAME", nonlinearity=tf.nn.relu, name="conv%d" % idx,
-            #         variable_reuse=idx > 0,
-            #     )
-            # net = L.Conv2DLayer(
-            #     net, num_filters=50, filter_size=(3, 3), pad="SAME", nonlinearity=tf.nn.relu, name="conv2",
-            #     variable_reuse=True
-            # )
-            # net = L.Conv2DLayer(
-            #     net, num_filters=50, filter_size=(3, 3), pad="SAME", nonlinearity=tf.nn.relu, name="conv2",
-            #     variable_reuse=True
-            # )
-            # net = L.Conv2DLayer(
-            #     net, num_filters=50, filter_size=(3, 3), pad="SAME", nonlinearity=tf.nn.relu, name="conv2",
-            #     variable_reuse=True
-            # )
-        else:
-            raise NotImplementedError
->>>>>>> 833e4459
+
 
         q = L.Conv2DLayer(
             L.concat([r, v], axis=3),
@@ -492,11 +463,7 @@
             op=lambda x: tf.reduce_max(x, reduction_indices=-1, keep_dims=True),
             shape_op=lambda shape: shape[:-1] + (1,),
         )
-<<<<<<< HEAD
-        for idx in xrange(n_iter):
-=======
-        for idx in range(1, n_iter + 1):
->>>>>>> 833e4459
+        for idx in range(n_iter):
             q = L.Conv2DLayer(
                 L.concat([r, v], axis=3),
                 num_filters=l_q, filter_size=(3, 3), pad="SAME",
@@ -669,12 +636,7 @@
     last_tried = 0
     progbar = pyprind.ProgBar(len(maps))
 
-<<<<<<< HEAD
-    for i in xrange(max_horizon):
-=======
     for i in range(max_horizon):
-        # print(i)
->>>>>>> 833e4459
         counter += 1
         states = np.zeros_like(maps)
         states[np.arange(len(maps)), cur_xs, cur_ys] = 1
@@ -886,27 +848,9 @@
 
     def train(self, benchmark):
 
-<<<<<<< HEAD
         state_batch_size = self.S1train.shape[1]
 
         state_var = tf.placeholder(dtype=tf.float32, shape=(None,) + self.shape + (2,), name="state")
-=======
-        train_states = np.concatenate(traj_states[:n_train], axis=0)
-        train_actions = np.concatenate(traj_actions[:n_train], axis=0)
-        # convert actions to one-hot
-        train_actions = np.eye(self.n_actions)[train_actions]
-        train_maps = maps[:n_train]
-        train_opt_trajlen = np.asarray(list(map(len, traj_states[:n_train])))
-        train_fromtos = fromtos[:n_train]
-
-        test_states = np.concatenate(traj_states[n_train:], axis=0)
-        test_actions = np.concatenate(traj_actions[n_train:], axis=0)
-        # convert actions to one-hot
-        test_actions = np.eye(self.n_actions)[test_actions]
-        test_maps = maps[n_train:]
-        test_opt_trajlen = np.asarray(list(map(len, traj_states[n_train:])))
-        test_fromtos = fromtos[n_train:]
->>>>>>> 833e4459
 
         opt_traj_lens = []
 
@@ -977,7 +921,6 @@
             tf.cast(tf.not_equal(tf.arg_max(action_var, 1), tf.arg_max(test_action_prob_var, 1)), tf.float32)
         )
 
-<<<<<<< HEAD
         variant_test_loss_vars = []
         variant_test_err_vars = []
         for variant_test_action_prob_var in variant_test_action_prob_vars:
@@ -997,10 +940,6 @@
         # params = filter(lambda x: isinstance(x, tf.Variable), params)
 
         # import ipdb; ipdb.set_trace()
-=======
-        params = L.get_all_params(net, trainable=True)
-        params = [x for x in params if isinstance(x, tf.Variable)]
->>>>>>> 833e4459
 
         lr_var = tf.placeholder(dtype=tf.float32, shape=(), name="lr")
 
@@ -1037,11 +976,7 @@
 
             # policy = new_policy(sess, state_var, test_action_prob_var)
 
-<<<<<<< HEAD
-            for epoch in xrange(benchmark.n_epochs):
-=======
-            for epoch in range(self.n_epochs):
->>>>>>> 833e4459
+            for epoch in range(benchmark.n_epochs):
 
                 logger.log("Epoch %d" % epoch)
                 bar = pyprind.ProgBar(len(self.Xtrain))
@@ -1049,7 +984,6 @@
                 train_losses = []
                 train_errs = []
 
-<<<<<<< HEAD
                 for batch in dataset.iterate():
                     batch_states, batch_s1, batch_s2, batch_ys = batch
                     batch_1st_ids = np.repeat(np.arange(len(batch_states)), state_batch_size)
@@ -1061,31 +995,6 @@
                                batch_all_ids[:, 2]
                     flat_ys = np.eye(N_ACTIONS)[batch_ys.flatten()]
 
-=======
-                if epoch == 0 or lr_list[epoch] != lr_list[epoch - 1]:
-                    # If learning rate changed, reset the optimizer state
-                    logger.log("Resetting optimizer state..")
-                    if isinstance(optimizer, tf.train.AdamOptimizer):
-                        vars = list(optimizer._slots['m'].values()) + list(optimizer._slots['v'].values())
-                        var_vals = sess.run(vars)
-                        ops = []
-                        for var, val in zip(vars, var_vals):
-                            ops.append(tf.assign(var, np.zeros_like(val)))
-                        sess.run(ops)
-                    elif isinstance(optimizer, tf.train.RMSPropOptimizer):
-                        vars = list(optimizer._slots['rms'].values()) + list(optimizer._slots['momentum'].values())
-                        var_vals = sess.run(vars)
-                        ops = []
-                        for var, val in zip(vars, var_vals):
-                            ops.append(tf.assign(var, np.zeros_like(val)))
-                        sess.run(ops)
-                    else:
-                        import ipdb; ipdb.set_trace()
-
-                for batch_states, batch_actions in dataset.iterate():
-                    # print(map(np.linalg.norm, sess.run(net.debug)))
-                    # import ipdb; ipdb.set_trace()
->>>>>>> 833e4459
                     train_loss, train_err, _ = sess.run(
                         [train_loss_var, train_err_var, train_op],
                         feed_dict={

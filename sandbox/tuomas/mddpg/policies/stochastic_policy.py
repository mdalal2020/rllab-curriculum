--- conflicted
+++ resolved
@@ -157,7 +157,6 @@
         return actions[max_index], {}
 
     @overrides
-<<<<<<< HEAD
     def get_param_values(self):
         policy_params = self._actor.get_param_values()
         critic_params = self._critic.get_param_values()
@@ -170,25 +169,12 @@
         self._actor.set_param_values(params[0])
         self._critic.set_param_values(params[1])
 
-=======
+    @overrides
     def get_params_internal(self, **tags):
         actor_params = self._actor.get_params_internal()
         critic_params = self._critic.get_params_internal()
         return actor_params + critic_params
 
-    # @overrides
-    # def get_param_values(self):
-    #     policy_params = self._actor.get_param_values()
-    #     critic_params = self._critic.get_param_values()
-    #
-    #     return (policy_params, critic_params)
-    #
-    # @overrides
-    # def set_param_values(self, params):
-    #
-    #     self._actor.set_param_values(params[0])
-    #     self._critic.set_param_values(params[1])
->>>>>>> 6e11cb39
     @overrides
     def reset(self):
         pass

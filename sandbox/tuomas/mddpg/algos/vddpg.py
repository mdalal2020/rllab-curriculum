from sandbox.haoran.mddpg.misc.rllab_util import split_paths
from sandbox.haoran.mddpg.misc.data_processing import create_stats_ordered_dict
from sandbox.tuomas.mddpg.algos.online_algorithm import OnlineAlgorithm
from sandbox.rocky.tf.misc.tensor_utils import flatten_tensor_variables
from sandbox.tuomas.mddpg.policies.stochastic_policy import StochasticNNPolicy
from sandbox.tuomas.mddpg.misc.sampler import ParallelSampler

# for debugging
from sandbox.tuomas.mddpg.misc.sim_policy import rollout, rollout_alg

from rllab.misc.console import colorize
from rllab.misc.overrides import overrides
from rllab.misc import logger
from sandbox.tuomas.mddpg.misc import special
from rllab.envs.proxy_env import ProxyEnv
from rllab.core.serializable import Serializable

from collections import OrderedDict
import numpy as np
import scipy.stats
import tensorflow as tf
import matplotlib.pyplot as plt
import os
import gc

TARGET_PREFIX = "target_"
DUMMY_PREFIX = "dummy_"

def tf_shape(shape):
    """Converts a list of python and tf scalars tensors into a tf vector."""
    tf_shape_list = []
    for d in shape:
        if type(d) not in (np.int32, int, tf.Tensor):
            d = d.astype('int32')
        if type(d) == tf.Tensor:
            tf_shape_list.append(d)
        else:
            tf_shape_list.append(tf.constant(d))

    return tf.pack(tf_shape_list)


class VDDPG(OnlineAlgorithm, Serializable):
    """
    Variational DDPG with Stein Variational Gradient Descent using stochastic
    net.
    """

    def __init__(
            self,
            env,
            exploration_strategy,
            policy,
            kernel,
            qf,
            K,
            # Number of static particles (used only if actor_sparse_update=True)
            K_fixed=1,
            K_critic=99,
            Ks=None,  # Use different number of particles for different temps.
            q_prior=None,
            q_target_type="max",
            qf_learning_rate=1e-3,
            policy_learning_rate=1e-4,
            Q_weight_decay=0.,
            alpha=1.,
            qf_extra_training=0,
            temperatures=None,
            train_critic=True,
            train_actor=True,
            actor_sparse_update=False,
            resume=False,
            n_eval_paths=2,
            svgd_target="action",
            plt_backend="TkAgg",
            target_action_dist="uniform",
            critic_train_frequency=1,
            actor_train_frequency=1,
            update_target_frequency=1,
            debug_mode=False,
            # evaluation
            axis3d=False,
            q_plot_settings=None,
            env_plot_settings=None,
            eval_kl_n_sample=10,
            eval_kl_n_sample_part=10,
            alpha_annealer=None,
            critic_subtract_value=False,
            critic_value_sampler='uniform',
            train_actor_delay=0,
            target_action_dist_delay=0,
            K_annealer=None,
            K_actor_annealer=None,
            K_critic_annealer=None,
            **kwargs
    ):
        """
        :param env: Environment
        :param exploration_strategy: ExplorationStrategy
        :param policy: a multiheaded policy
        :param kernel: specifies discrepancy between heads
        :param qf: QFunctions that is Serializable
        :param K: number of policies
        :param q_target_type: how to aggregate targets from multiple heads
        :param qf_learning_rate: Learning rate of the critic
        :param policy_learning_rate: Learning rate of the actor
        :param Q_weight_decay: How much to decay the weights for Q
        :param eval_kl_n_sample: (large values slow dow computation)
        :param eval_kl_n_sample_part: (large values slow dow computation)
        :return:
        """
        assert ((Ks is None and temperatures is None) or
                Ks.shape[0] == temperatures.shape[0])
        Serializable.quick_init(self, locals())
        self.kernel = kernel
        self.qf = qf
        self.q_prior = q_prior
        self.prior_coeff = 0.#1.
        self.K = K
        self.K_static = K_fixed
        self.Ks = Ks
        self.K_critic = K_critic  # Number of actions used to estimate the target.
        Da = env.action_space.flat_dim
        self.critic_proposal_sigma = np.ones((Da,))
        self.critic_proposal_mu = np.zeros((Da,))
        self.q_target_type = q_target_type
        self.critic_lr = qf_learning_rate
        self.critic_weight_decay = Q_weight_decay
        self.actor_learning_rate = policy_learning_rate
        self.alpha = alpha
        self.qf_extra_training = qf_extra_training
        self.really_train_critic = train_critic
        self.really_train_actor = train_actor
        self.actor_sparse_update = actor_sparse_update
        self.critic_subtract_value = critic_subtract_value
        self.critic_value_sampler = critic_value_sampler
        self.resume = resume
        self.temperatures = temperatures
        self.target_action_dist = target_action_dist
        self.critic_train_frequency = critic_train_frequency
        self.critic_train_counter = 0
        self.train_critic = self.really_train_critic # shall be modified later
        self.actor_train_frequency = actor_train_frequency
        self.actor_train_counter = 0
        self.train_actor = self.really_train_critic # shall be modified later
        self.update_target_frequency = update_target_frequency
        self.update_target_counter = 0
        self.update_target = self.train_critic
        self.debug_mode = debug_mode
        self.axis3d = axis3d
        self.q_plot_settings = q_plot_settings
        self.env_plot_settings = env_plot_settings

        self.train_actor_delay = train_actor_delay
        self.train_count = 0

        self.n_critic_feed_dict_call = 0
        self.target_action_dist_delay = target_action_dist_delay


        self.true_env = env
        while isinstance(self.true_env, ProxyEnv):
            self.true_env = self.true_env._wrapped_env

        self.alpha_placeholder = tf.placeholder(tf.float32,
                                                shape=(),
                                                name='alpha')

        self.prior_coeff_placeholder = tf.placeholder(tf.float32,
                                                      shape=(),
                                                      name='prior_coeff')
        self.K_pl = tf.placeholder(tf.int32, shape=(), name='K')
        # # Number of particles for computing critic target.
        self.K_critic_pl = tf.placeholder(tf.int32, shape=(), name='K_critic')

        if q_target_type == 'soft':
            self.importance_weights_pl = tf.placeholder(
                tf.float32, shape=(None, self.K_critic, None),
                name='importance_weights'
            )

        self.svgd_target = svgd_target
        if svgd_target == "pre-action":
            assert policy.output_nonlinearity == tf.nn.tanh
            assert policy.output_scale == 1.

        assert train_actor or train_critic
        #assert isinstance(policy, StochasticNNPolicy)
        #assert isinstance(exploration_strategy, MNNStrategy)

        #if resume:
        #    qf_params = qf.get_param_values()
        #    policy_params = policy.get_param_values()
        super().__init__(env, policy, exploration_strategy, **kwargs)
        #if resume:
        #    qf.set_param_values(qf_params)
        #    policy.set_param_values(policy_params)

        self.eval_sampler = ParallelSampler(self)
        self.n_eval_paths = n_eval_paths
        plt.switch_backend(plt_backend)

        self.eval_kl_n_sample = eval_kl_n_sample
        self.eval_kl_n_sample_part = eval_kl_n_sample_part

        self.alpha_annealer = alpha_annealer
        self.K_annealer = K_annealer
        self.K_actor_annealer = K_actor_annealer
        self.K_critic_annealer = K_critic_annealer

        self._init_figures()

    @overrides
    def _init_tensorflow_ops(self):

        # Useful dimensions.
        Da = self.env.action_space.flat_dim

        # Initialize variables for get_copy to work
        self.sess.run(tf.global_variables_initializer())

        self.target_policy = self.policy.get_copy(
            scope_name=TARGET_PREFIX + self.policy.scope_name,
        )
        self.dummy_policy = self.policy.get_copy(
            scope_name=DUMMY_PREFIX + self.policy.scope_name,
        )

        if self.q_target_type == 'soft':
            # For soft target, we don't feed in the actions from the policy.
            self.target_qf = self.qf.get_copy(
                scope_name=TARGET_PREFIX + self.qf.scope_name,
            )
        else:
            self.target_qf = self.qf.get_copy(
                scope_name=TARGET_PREFIX + self.qf.scope_name,
                action_input=self.target_policy.output
            )

        # TH: It's a bit weird to set class attributes (kernel.kappa and
        # kernel.kappa_grads) outside the class. Could we do this somehow
        # differently?
        # Note: need to reshape policy output from N*K x Da to N x K x Da
        shape = tf_shape((-1, self.K_pl, Da))
        if self.svgd_target == "action":
            if self.actor_sparse_update:
                updated_actions = tf.reshape(self.policy.output, shape)
                self.kernel.kappa = self.kernel.get_asymmetric_kappa(
                    updated_actions
                )
                self.kernel.kappa_grads = (
                    self.kernel.get_asymmetric_kappa_grads(updated_actions)
                )

            else:
                actions_reshaped = tf.reshape(self.policy.output, shape)
                self.kernel.kappa = self.kernel.get_kappa(actions_reshaped)
                self.kernel.kappa_grads = self.kernel.get_kappa_grads(
                    actions_reshaped)

        elif self.svgd_target == "pre-action":
            if self.actor_sparse_update:
                updated_pre_actions_reshaped = tf.reshape(
                    self.policy.pre_output, shape
                )
                self.kernel.kappa = self.kernel.get_asymmetric_kappa(
                    updated_pre_actions_reshaped
                )
                self.kernel.kappa_grads =self.kernel.get_asymmetric_kappa_grads(
                    updated_pre_actions_reshaped
                )
            else:
                pre_actions_reshaped = tf.reshape(self.policy.pre_output, shape)
                self.kernel.kappa = self.kernel.get_kappa(pre_actions_reshaped)
                self.kernel.kappa_grads = self.kernel.get_kappa_grads(
                    pre_actions_reshaped)
        else:
            raise NotImplementedError

        self.kernel.sess = self.sess
        self.qf.sess = self.sess
        self.policy.sess = self.sess
        if self.eval_policy:
            self.eval_policy.sess = self.sess
        self.target_policy.sess = self.sess
        self.dummy_policy.sess = self.sess

        self._init_ops()

        self.sess.run(tf.global_variables_initializer())

    def _init_ops(self):
        self._init_actor_ops()
        self._init_critic_ops()
        self._init_target_ops()

    def _init_actor_ops(self):
        """
        Note: critic is given as an argument so that we can have several critics

        SVGD
        For easy coding, we can run a session first to update the kernel.
            But it means we need to compute the actor outputs twice. A
            benefit is the kernel sizes can be easily adapted. Otherwise
            tensorflow may differentiate through the kernel size as well.
        An alternative is to manually compute the gradient, but within
            one session.
        A third way is to feed gradients w.r.t. actions to tf.gradients by
            specifying grad_ys.
        Need to write a test case.
        """
        if not self.train_actor:
            pass

        all_true_params = self.policy.get_params_internal()
        all_dummy_params = self.dummy_policy.get_params_internal()
        Da = self.env.action_space.flat_dim

        # TODO: not sure if this is needed
        self.critic_with_policy_input = self.qf.get_weight_tied_copy(
            action_input=self.policy.output,
            observation_input=self.policy.observations_placeholder,
        )
        if self.actor_sparse_update:
            if self.svgd_target == 'action':
                actions = tf.reshape(self.kernel.fixed_actions_pl,
                                     (-1, Da))
                self.critic_with_static_actions = self.qf.get_weight_tied_copy(
                    action_input=actions,
                    observation_input=None,
                    #observation_input=self.policy.observations_placeholder,
                )
            elif self.svgd_target == 'pre-action':
                #import pdb; pdb.set_trace()
                actions = tf.tanh(tf.reshape(self.kernel.fixed_actions_pl,
                                             (-1, Da)))
                self.critic_with_static_actions = self.qf.get_weight_tied_copy(
                    action_input=actions,
                    #observation_input=self.policy.observations_placeholder,
                    observation_input=None,
                )
            else:
                raise NotImplementedError

        if self.svgd_target == "action":
            if self.q_prior is not None and self.actor_sparse_update:
                raise NotImplementedError
            if self.q_prior is not None:
                self.prior_with_policy_input = self.q_prior.get_weight_tied_copy(
                    action_input=self.policy.output,
                    observation_input=self.policy.observations_placeholder,
                )
                p = self.prior_coeff_placeholder
                log_p = ((1.0 - p) * self.critic_with_policy_input.output
                         + p * self.prior_with_policy_input.output)
            elif self.actor_sparse_update:
                log_p = self.critic_with_static_actions.output
            else:
                log_p = self.critic_with_policy_input.output
            log_p = tf.squeeze(log_p)

            if self.actor_sparse_update:
                grad_log_p = tf.gradients(log_p,
                                          self.critic_with_static_actions.action_input)

                grad_log_p = tf.reshape(grad_log_p,
                                        tf_shape((-1, self.K_static, 1, Da)))
            else:
                grad_log_p = tf.gradients(log_p, self.policy.output)

                grad_log_p = tf.reshape(grad_log_p,
                                        tf_shape((-1, self.K_pl, 1, Da)))
            # N x K x 1 x Da

            kappa = tf.expand_dims(
                self.kernel.kappa,
                dim=3,
            )  # N x K x K x 1

            # grad w.r.t. left kernel input
            kappa_grads = self.kernel.kappa_grads  # N x K x K x Da

            # Stein Variational Gradient!
            action_grads = tf.reduce_mean(
                kappa * grad_log_p
                + self.alpha_placeholder * kappa_grads,
                reduction_indices=1,
            ) # N x K x Da

            # The first two dims needs to be flattened to correctly propagate the
            # gradients to the policy network.
            action_grads = tf.reshape(action_grads, (-1, Da))

            # Propagate the grads through the policy net.
            grads = tf.gradients(
                self.policy.output,
                self.policy.get_params_internal(),
                grad_ys=action_grads,
            )
        elif self.svgd_target == "pre-action":
            if self.q_prior is not None and self.actor_sparse_update:
                raise NotImplementedError

            if self.q_prior is not None:
                self.prior_with_policy_input = self.q_prior.get_weight_tied_copy(
                    action_input=self.policy.output,
                    observation_input=self.policy.observations_placeholder,
                )
                p = self.prior_coeff_placeholder
                log_p_from_Q = ((1.0 - p) * self.critic_with_policy_input.output
                    + p * self.prior_with_policy_input.output)
            elif self.actor_sparse_update:
                log_p_from_Q = self.critic_with_static_actions.output  # N*K x 1
            else:
                log_p_from_Q = self.critic_with_policy_input.output # N*K x 1


            log_p_from_Q = tf.squeeze(log_p_from_Q) # N*K

            if self.actor_sparse_update:
                grad_log_p_from_Q = tf.gradients(
                    log_p_from_Q,
                    self.kernel.fixed_actions_pl  # These are pre-actions
                )

                grad_log_p_from_tanh = - 2. * (
                    tf.tanh(self.kernel.fixed_actions_pl)
                )  # N*K x Da
            else:
                grad_log_p_from_Q = tf.gradients(log_p_from_Q,
                                                 self.policy.pre_output)
                # N*K x Da
                grad_log_p_from_tanh = - 2. * self.policy.output # N*K x Da
                # d/dx(log(1-tanh^2(x))) = -2tanh(x)

            grad_log_p = (
                grad_log_p_from_Q +
                self.alpha_placeholder * grad_log_p_from_tanh
            )

            if self.actor_sparse_update:
                grad_log_p = tf.reshape(grad_log_p,
                                        tf_shape((-1, self.K_static, 1, Da)))
            else:
                grad_log_p = tf.reshape(grad_log_p,
                                        tf_shape((-1, self.K_pl, 1, Da)))
            # N x K x 1 x Da

            kappa = tf.expand_dims(
                self.kernel.kappa,
                dim=3,
            )  # N x K x K x 1

            # grad w.r.t. left kernel input
            kappa_grads = self.kernel.kappa_grads  # N x K x K x Da

            # Stein Variational Gradient!
            pre_action_grads = tf.reduce_mean(
                kappa * grad_log_p
                + self.alpha_placeholder * kappa_grads,
                reduction_indices=1,
            ) # N x K x Da

            # The first two dims needs to be flattened to correctly propagate the
            # gradients to the policy network.
            pre_action_grads = tf.reshape(pre_action_grads, (-1, Da))

            # Propagate the grads through the policy net.
            grads = tf.gradients(
                self.policy.pre_output,
                self.policy.get_params_internal(),
                grad_ys=pre_action_grads,
            )
        else:
            raise NotImplementedError

        self.actor_surrogate_loss = tf.reduce_mean(
            - flatten_tensor_variables(all_dummy_params) *
            flatten_tensor_variables(grads)
        )

        self.train_actor_op = [
            tf.train.AdamOptimizer(
                self.actor_learning_rate).minimize(
                self.actor_surrogate_loss,
                var_list=all_dummy_params)
        ]

        self.finalize_actor_op = [
            tf.assign(true_param, dummy_param)
            for true_param, dummy_param in zip(
                all_true_params,
                all_dummy_params,
            )
        ]

    def _init_critic_ops(self):
        if not self.train_critic:
            return

        M = self.qf.dim if hasattr(self.qf, 'dim') else 1
        Da = self.env.action_space.flat_dim
        Do = self.env.observation_space.flat_dim

        if hasattr(self.target_qf, 'outputs'):
            q_next = self.target_qf.outputs
            q_curr = self.qf.outputs
        else:
            q_next = self.target_qf.output
            q_curr = self.qf.output

        # N x K x M
        q_next = tf.reshape(q_next, tf_shape((-1, self.K_critic_pl, M)))
        q_curr = tf.reshape(q_curr, (-1, M))  # N x M

        # average across reward dims of max Q - min Q, where max and min are
        # over sampled actions
        # logging this allows us to know roughly how close are softmax and max
        self.q_next_avg_diff = tf.reduce_mean(
            tf.reduce_max(q_next, reduction_indices=1)\
            - tf.reduce_min(q_next, reduction_indices=1),
            reduction_indices=1,
        ) # N

        if self.q_target_type == 'mean':
            q_next = tf.reduce_mean(q_next, reduction_indices=1, name='q_next',
                                    keep_dims=False)  # N x M
        elif self.q_target_type == 'max':
            # TODO: This is actually wrong. Now the max of each critic might
            # be attained with a different actions. We should consistently
            # pick a single action and stick with that for all critics.
            q_next = tf.reduce_max(q_next, reduction_indices=1, name='q_next',
                                   keep_dims=False)  # N x M
        elif self.q_target_type == 'soft':
            # Note: q_next is actually soft V!
            q_next_max = tf.reduce_max(
                q_next,
                axis=1,
                keep_dims=True,
                name="q_next_max",
            ) # N x 1 x M
            exp_q_next_minus_max = tf.exp(q_next - q_next_max)  # N x K x M
            q_next = q_next_max[:,0,:] + tf.log(tf.reduce_mean(
                exp_q_next_minus_max / self.importance_weights_pl,
                axis=1,
                keep_dims=False,
                name="q_next",
            ))

        else:
            raise NotImplementedError
        # q_next: N x M

        assert_op = tf.assert_equal(
            tf.shape(self.rewards_placeholder), tf.shape(q_next)
        )

        with tf.control_dependencies([assert_op]):
            # TODO: Discount should be set independently for each critic.
            self.ys = (
                self.rewards_placeholder + (1 - self.terminals_placeholder) *
                self.discount * q_next
            )  # N x M

        if self.critic_subtract_value:
            # makes sure ADAM knows how to find the right gradient
            assert M == 1  # Don't know what happens if M is not 1

            if self.critic_value_sampler == 'policy':  # Use current policy for sampling.
                q_contrastive = tf.reshape(
                    self.critic_with_policy_input.output,
                    tf_shape((-1, self.K_pl, 1))
                )  # N x K x 1
                v = tf.reduce_mean(q_contrastive, axis=1)  # N x 1

                bellman_error = self.ys - q_curr  # N x 1
                advantage = q_curr - v  # N x 1
                self.critic_loss = tf.reduce_mean(tf.reduce_mean(
                    - advantage * tf.stop_gradient(bellman_error)
                ))
            elif self.critic_value_sampler == 'uniform':

                # TODO: hacky
                actions_pl = tf.placeholder(
                    tf.float32,
                    shape=[None, Da],
                    name='contrastive_actions',
                )
                observations_pl = tf.placeholder(
                    tf.float32,
                    shape=[None, Do],
                    name='contrastive_observations',
                )

                self.critic_contrastive = self.qf.get_weight_tied_copy(
                    action_input=actions_pl,
                    observation_input=observations_pl
                )  # N*K

                q = tf.reshape(self.critic_contrastive.output,
                               tf_shape((-1, self.K_critic_pl)))  # N x K

                # N x 1
                contrastive_max = tf.reduce_max(q, axis=1, keep_dims=True)
                exp_q = tf.exp(q - contrastive_max)  # N x K

                scale = self.policy.output_scale

                w = 1. / np.power(2. * scale, Da)

                # N x 1
                mean_exp_q = w * tf.reduce_mean(exp_q, axis=1, keep_dims=True)
                v = tf.log(mean_exp_q)  # N x 1

                bellman_error = self.ys - q_curr  # N x 1
                advantage = q_curr - v  # N x 1
                self.critic_loss = tf.reduce_mean(tf.reduce_mean(
                    - advantage * tf.stop_gradient(bellman_error)
                ))
            else:
                raise NotImplementedError

        else:
            self.critic_loss = tf.reduce_mean(tf.reduce_mean(
                tf.square(self.ys - q_curr)
            ))

        self.critic_reg = tf.reduce_sum(
            tf.pack(
                [tf.nn.l2_loss(v)
                 for v in
                 self.qf.get_params_internal(only_regularizable=True)]
            ),
            name='weights_norm'
        )

        self.critic_total_loss = (
            self.critic_loss + self.critic_weight_decay * self.critic_reg)

        self.train_critic_op = tf.train.AdamOptimizer(self.critic_lr).minimize(
            self.critic_total_loss,
            var_list=self.qf.get_params_internal()
        )

    def _init_target_ops(self):

        if self.train_critic:
            # Set target policy
            actor_vars = self.policy.get_params_internal()
            target_actor_vars = self.target_policy.get_params_internal()
            assert len(actor_vars) == len(target_actor_vars)
            self.update_target_actor_op = [
                tf.assign(target, (self.tau * src + (1 - self.tau) * target))
                for target, src in zip(target_actor_vars, actor_vars)]

            # Set target Q-function
            critic_vars = self.qf.get_params_internal()
            target_critic_vars = self.target_qf.get_params_internal()
            self.update_target_critic_op = [
                tf.assign(target, self.tau * src + (1 - self.tau) * target)
                for target, src in zip(target_critic_vars, critic_vars)
            ]

    @overrides
    def _init_training(self):
        super()._init_training()
        self.target_qf.set_param_values(self.qf.get_param_values())
        self.target_policy.set_param_values(self.policy.get_param_values())
        self.dummy_policy.set_param_values(self.policy.get_param_values())

    @overrides
    def _get_training_ops(self):
        """ notice that the order of these ops are different from before """
        ops = []
        if self.train_actor:
            ops.append(self.train_actor_op)
            if self.debug_mode:
                ops.append(
                    tf.Print(
                        self.actor_surrogate_loss,
                        [self.actor_surrogate_loss],
                        message="Actor minibatch loss: ",
                    )
                )
            if self.update_target:
                ops.append(self.update_target_actor_op)
                if self.debug_mode:
                    ops.append(
                        tf.Print(
                            self.tau,
                            [self.tau],
                            message="Update target actor with tau: "
                        )
                    )
        if self.train_critic:
            ops.append(self.train_critic_op)
            if self.debug_mode:
                ops.append(
                    tf.Print(
                        self.critic_total_loss,
                        [self.critic_total_loss],
                        message="Critic minibatch loss: ",
                    )
                )
            if self.update_target:
                ops.append(self.update_target_critic_op)
                if self.debug_mode:
                    ops.append(
                        tf.Print(
                            self.tau,
                            [self.tau],
                            message="Update target critic with tau: "
                        )
                    )
        return ops

    def _get_finalize_ops(self):
        return [self.finalize_actor_op]

    #def _sample_temps(self, N):
    #    inds = np.random.randint(0, self.temperatures.shape[0], size=(N,))
    #    temps = self.temperatures[inds]
    #    return temps

    @overrides
    def _update_feed_dict(self, rewards, terminals, obs, actions, next_obs):
        # Note: each sample in a batch need to have the same K. That's why
        # also the temperature is same for all of them (we want associate
        # specific temperature values to specific Ks in order not to confuse
        # the network.
        N = obs.shape[0]
        if self.temperatures is not None:
            ind = np.random.randint(0, self.temperatures.shape[0])
            K = self.Ks[ind]
            temp = self.temperatures[[ind]]
            temp = self._replicate_rows(temp, N)
        else:
            temp = None
            K = self.K

        feeds = dict()
        if self.train_actor:
            if self.actor_sparse_update:
                # Update feed dict first with larger number of fixed particles
                feeds.update(self._actor_feed_dict_for(
                    self.critic_with_static_actions, obs, temp, self.K_static))
                feeds.update(
                    self.kernel.update(self,
                                       feeds,
                                       multiheaded=False,
                                       K=self.K_static)
                )

                # Then update the feeds again with smaller number of particles.
                feeds.update(self._actor_feed_dict_for(None, obs, temp, self.K))
            else:
                feeds.update(self._actor_feed_dict_for(
                    self.critic_with_policy_input, obs, temp, K)
                )
                feeds.update(
                    self.kernel.update(self, feeds, multiheaded=False,
                                       K=self.K)
                )

        if self.train_critic:
            feeds.update(self._critic_feed_dict(
                rewards, terminals, obs, actions, next_obs, temp, self.K_critic
            ))

        feeds[self.K_pl] = K

        # for debugging
        # norms = [np.linalg.norm(sample) for sample in feeds[self.target_policy._sample_pl]]

        return feeds

    def _actor_feed_dict_for(self, critic, obs, temp, K):
        # Note that we want K samples for each observation. Therefore we
        # first need to replicate the observations.
        obs = self._replicate_rows(obs, K)
        temp = self._replicate_rows(temp, K)

        # Make sure we're not giving extra arguments for policies not supporting
        # temperature input.
        actor_inputs = (obs,) if temp is None else (obs, temp)
        critic_inputs = (obs,) if temp is None else (obs, None, temp)

        feed = self.policy.get_feed_dict(*actor_inputs)
        #feed.update(self.critic_with_policy_input.get_feed_dict(*critic_inputs))
        if critic is not None:
            feed.update(critic.get_feed_dict(*critic_inputs))
        #feed.update(self.critic_with_static_actions.get_feed_dict(*critic_inputs))
        feed[self.alpha_placeholder] = self.alpha
        feed[self.prior_coeff_placeholder] = self.prior_coeff
        return feed

    def _critic_feed_dict(self, rewards, terminals, obs, actions, next_obs,
                          temp, K):
        self.n_critic_feed_dict_call += 1
        N = obs.shape[0]
        Da = self.env.action_space.flat_dim
        feed = {}
        # Again, we'll need to replicate next_obs.
        next_obs = self._replicate_rows(next_obs, K)

        if (self.critic_subtract_value and
                self.critic_value_sampler == 'uniform'):
            scale = self.policy.output_scale
            uniform_actions = np.random.uniform(
                low=-scale, high=scale, size=(N * self.K_critic, Da))

            feed.update(self.critic_contrastive.get_feed_dict(
                action=uniform_actions,
                obs=self._replicate_rows(obs, self.K_critic),
            ))

        # TODO: we should make the next temp really low (actually high since
        # it is inverse temperature)
        temp = self._replicate_rows(temp, K)

        target_policy_input = [next_obs]
        critic_input = [obs, actions]

        if self.q_target_type == 'soft':
            # We'll use the same actions for each sample (first dimension).

            if self.target_action_dist == "uniform" or \
                self.n_critic_feed_dict_call <= self.target_action_dist_delay:
                scale = self.policy.output_scale
                next_actions = np.random.uniform(
                    low=-scale, high=scale, size=(N, self.K_critic, Da))
                weights = np.power(2. * scale, -Da) * np.ones((N, self.K_critic))
                    # 1/p = volume of the action space
            elif self.target_action_dist == "gaussian":
                ## old Gaussian sampling: may accidentally get low prob samples
                next_actions = (np.random.randn(N, self.K_critic, Da)
                           * self.critic_proposal_sigma + self.critic_proposal_mu)
                weights = scipy.stats.multivariate_normal(
                    mean=self.critic_proposal_mu,
                    cov=self.critic_proposal_sigma**2,
                ).pdf(next_actions) #N*K_critic x Da
            # Be careful in using the "policy" option, as in the early stage of
            # training, the weights tend to be huge, because the actions are
            # concentrated on a "low-dimensional" manifold in the high-dim
            # aciton space
            elif self.target_action_dist == "policy":
                next_actions, info = self.policy.get_actions(
                    next_obs,
                    with_prob=True,
                )
                weights = info["prob"].reshape(N, self.K_critic)
            else:
                raise NotImplementedError

            next_actions = np.reshape(next_actions, (N*self.K_critic, Da))

            feed[self.importance_weights_pl] = weights[:, :, None]
            target_critic_input = [next_obs, next_actions]
        else:
            target_critic_input = [next_obs, None]

        if temp is not None:
            target_policy_input.append(temp)
            critic_input.append(temp)
            target_critic_input.append(temp)

        #curr_inputs = (obs, actions) if temp is None else (obs, actions, temp)
        #next_inputs = (next_obs,) if temp is None else (next_obs, temp)

        feed.update(self.target_policy.get_feed_dict(*target_policy_input))
        feed.update(self.qf.get_feed_dict(*critic_input))
        feed.update(self.target_qf.get_feed_dict(*target_critic_input))


        # Adjust rewards dims for backward compatibility.
        if rewards.ndim == 1:
            rewards = np.expand_dims(rewards, axis=1)

        feed.update({
            self.rewards_placeholder: rewards,
            self.terminals_placeholder: np.expand_dims(terminals, axis=1),
            self.K_critic_pl: K,
        })

        return feed

    def _replicate_rows(self, t, K):
        """Replicates each row in t K times."""
        if t is None:
            return t

        assert t.ndim == 2
        N = t.shape[0]

        t = np.expand_dims(t, axis=1)  # N x 1 x X
        t = np.tile(t, (1, K, 1))  # N x K x X
        t = np.reshape(t, (N * K, -1))  # N*K x Do

        return t

    def _init_figures(self):
        # Init environment figure.
        if self.env_plot_settings is not None:
            if "figsize" not in self.env_plot_settings.keys():
                figsize = (7,7)
            else:
                figsize = self.env_plot_settings['figsize']
            self._fig_env = plt.figure(
                figsize=figsize,
            )
            self._ax_env = self._fig_env.add_subplot(111)
            if hasattr(self.true_env, 'set_axis'):
                self.true_env.set_axis(self._ax_env)

            # List of holding line objects created by the environment
            self._env_lines = []
<<<<<<< HEAD
<<<<<<< HEAD
            # self._ax_env.set_xlim(self.env_plot_settings['xlim'])
            # self._ax_env.set_ylim(self.env_plot_settings['ylim'])
=======
            self._ax_env.set_xlim(self.env_plot_settings['xlim'])
            self._ax_env.set_ylim(self.env_plot_settings['ylim'])
>>>>>>> upstream/master
=======
            # self._ax_env.set_xlim(self.env_plot_settings['xlim'])
            # self._ax_env.set_ylim(self.env_plot_settings['ylim'])
>>>>>>> 746221c8

        # Init critic + actor figure.
        if self.q_plot_settings is not None:
            # Make sure the observations are given as np array.
            self.q_plot_settings['obs_lst'] = (
                np.array(self.q_plot_settings['obs_lst'])
            )
            n_states = len(self.q_plot_settings['obs_lst'])

            xsize = 5 * n_states
            ysize = 5

            self._fig_q = plt.figure(figsize=(xsize, ysize))

            self._ax_q_lst = []
            for i in range(n_states):
                ax = self._fig_q.add_subplot(100 + n_states * 10 + i + 1)
                self._ax_q_lst.append(ax)


    def compute_kl_entropy(self, observations, K, K_part):
        """
        K: number of particles to estimate log(q) / log(bar{p})
        K_part: number of particles to estimate the partition function
        """
        TINY = 1e-8
        N = observations.shape[0]
        Da = self.policy.action_dim
        Do = self.policy.observation_dim

        # compute the partition function
        scale = self.policy.output_scale
        actions_part = np.random.uniform(
            low=-scale, high=scale, size=(N * K_part, Da))
        weights = np.power(2. * scale, -Da) * np.ones((N, K_part))
        Qs_part = self.sess.run(
            self.qf.output,
            self.qf.get_feed_dict(
                obs=np.tile(observations, (1, K_part)).reshape(-1, Do),
                action=actions_part,
            )
        ).reshape(N, K_part)
        Qs_part_max = np.amax(Qs_part, axis=1, keepdims=True)
        logZs = Qs_part_max[:,0] + np.log(np.mean(
            np.exp(Qs_part - Qs_part_max) / weights,
            axis=1
        )) # (N,)
            # logZs are also the soft values

        # compute kl(q | bar{p})
        obs = np.tile(observations, (1, K)).reshape(-1, Do)
        actions, info = self.policy.get_actions(obs, with_prob=True)
        Qs = self.sess.run(
            self.qf.output,
            self.qf.get_feed_dict(obs, actions),
        ).reshape(N, K)

        qs = info["prob"].reshape(N, K)
        entropies = np.mean(-np.log(qs + TINY), axis=1)
        kl = np.mean(np.log(qs + TINY) - Qs, axis=1) + logZs

        entropy_bound = Da * np.log(2. * self.policy.output_scale)
            # the uniform policy has entropy - log (1/volume) = log(volume)
            # if output_scale = 1, the bound is Da * 0.7
        entropies_clipped = np.minimum(entropies, entropy_bound)

        return kl, entropies_clipped

    @overrides
    def evaluate(self, epoch, train_info):
        logger.log("Collecting samples for evaluation")
        paths = self.eval_sampler.obtain_samples(
            n_paths=self.n_eval_paths,
            max_path_length=self.max_path_length,
            policy=self.eval_policy
        )
        rewards, terminals, obs, actions, next_obs = split_paths(paths)

        # temperarily turn on these so that _update_feed_dict can work
        # this will not impact the training process
        self.train_actor = True
        self.train_critic = True
        feed_dict = self._update_feed_dict(rewards, terminals, obs, actions,
                                           next_obs)

        # Compute statistics
        (
            policy_loss,
            qf_loss,
            policy_outputs,
            target_policy_outputs,
            qf_outputs,
            target_qf_outputs,
            ys,
            kappa,  # N x K x K
            qf_next_avg_diff,
        ) = self.sess.run(
            [
                self.actor_surrogate_loss,
                self.critic_loss,
                self.policy.output,
                self.target_policy.output,
                self.qf.output,
                self.target_qf.output,
                self.ys,
                self.kernel.kappa,
                self.q_next_avg_diff,
            ],
            feed_dict=feed_dict)
        average_discounted_return = np.mean(
            [special.discount_return(path["rewards"], self.discount)
             for path in paths]
        )
        returns = np.asarray([sum(path["rewards"]) for path in paths])
        rewards = np.hstack([path["rewards"] for path in paths])
        Da = self.env.action_space.flat_dim
        policy_vars = np.mean(
            np.var(
                policy_outputs.reshape((-1, self.K, Da)),
                axis=1
            ), axis=1
        )
        kappa_sum = np.sum(kappa, axis=1).ravel()

        # Log statistics
        self.last_statistics.update(OrderedDict([
            ('Epoch', epoch),
            # ('PolicySurrogateLoss', policy_loss),
            ('CriticLoss', qf_loss),
            ('AverageDiscountedReturn', average_discounted_return),
            ('Alpha', self.alpha)
        ]))
        # self.last_statistics.update(create_stats_ordered_dict('Ys', ys))
        self.last_statistics.update(create_stats_ordered_dict('QfOutput',
                                                              qf_outputs))
        # self.last_statistics.update(create_stats_ordered_dict('TargetQfOutput',
        #                                                       target_qf_outputs))
        # self.last_statistics.update(create_stats_ordered_dict('Rewards', rewards))
        self.last_statistics.update(create_stats_ordered_dict('returns', returns))
        self.last_statistics.update(
           create_stats_ordered_dict('PolicyVars',policy_vars)
        )
        self.last_statistics.update(
            create_stats_ordered_dict('KappaSum',kappa_sum)
        )
        self.last_statistics.update(
            create_stats_ordered_dict('TargetQfAvgDiff',qf_next_avg_diff)
        )

        es_path_returns = train_info["es_path_returns"]
        if len(es_path_returns) == 0 and epoch == 0:
            es_path_returns = [0]
        if len(es_path_returns) > 0:
            # if eval is too often, training may not even have collected a full
            # path
            train_returns = np.asarray(es_path_returns) / self.scale_reward
            self.last_statistics.update(create_stats_ordered_dict(
                'TrainingReturns', train_returns))

        es_path_lengths = train_info["es_path_lengths"]
        if len(es_path_lengths) == 0 and epoch == 0:
            es_path_lengths = [0]
        if len(es_path_lengths) > 0:
            # if eval is too often, training may not even have collected a full
            # path
            self.last_statistics.update(create_stats_ordered_dict(
                'TrainingPathLengths', es_path_lengths))

        # log the entropy regularized objective
        # we should scale down the entropies if we have scaled up
        discounted_regularized_returns = []
        entropy_reward_ratios = []
        all_kls = []
        for path in paths:
            kls, entropies = self.compute_kl_entropy(
                    path["observations"],
                    K=self.eval_kl_n_sample,
                    K_part=self.eval_kl_n_sample_part,
                )
            all_kls = np.concatenate([all_kls, kls])
            entropy_bonuses = np.concatenate([[0], entropies[1:]])
            discounted_rewards = special.discount_return(
                path["rewards"], self.discount
            )
            discounted_entropies = special.discount_return(
                entropy_bonuses,  self.discount
            )
            discounted_regularized_returns.append(
                discounted_rewards + self.alpha / self.scale_reward * discounted_entropies
            )
            entropy_reward_ratios.append(
                self.alpha / self.scale_reward * discounted_entropies / discounted_rewards
            )
        self.last_statistics.update(create_stats_ordered_dict(
            'DiscRegReturn', discounted_regularized_returns))
        self.last_statistics.update(create_stats_ordered_dict(
            'EntropyRewardRatio', entropy_reward_ratios))
        self.last_statistics.update(create_stats_ordered_dict(
            'KL', all_kls))

<<<<<<< HEAD

        # log kl(pi | exp(Q))

        ## Create figure for plotting the environment.
        #fig = plt.figure(figsize=(12, 7))
        #if self.axis3d:
        #    from mpl_toolkits.mplot3d import Axes3D
        #    ax = fig.add_subplot(111, projection='3d')
        #else:
        #    ax = fig.add_subplot(111)

        #true_env = self.env
        #while isinstance(true_env, ProxyEnv):
        #    true_env = true_env._wrapped_env
        #if hasattr(true_env, "log_stats"):
        #    env_stats = true_env.log_stats(self, epoch, paths, ax)
        #    self.last_statistics.update(env_stats)

        ## Close and save figs.
        #snapshot_dir = logger.get_snapshot_dir()
        #img_file = os.path.join(snapshot_dir, 'itr_%d_test_paths.png' % epoch)

        #plt.draw()
        #plt.pause(0.001)

        #plt.savefig(img_file, dpi=100)
        #plt.cla()
        #plt.close('all')
=======
        # alternatively, we can consider the regularized reward =
        # reward - kl(pi | pi_{uniform})

        # lbs, ubs = self.env.action_space.bounds
        # log_p_uniform = -np.sum([
        #     np.log(ub - lb)
        #     for lb, ub in zip(lbs, ubs)
        # ])
        # discounted_regularized_returns = []
        # kl_cost_reward_ratios = []
        # all_kls = []
        # for path in paths:
        #     kls, entropies = self.compute_kl_entropy(
        #             path["observations"],
        #             K=self.eval_kl_n_sample,
        #             K_part=self.eval_kl_n_sample_part,
        #         )
        #     all_kls = np.concatenate([all_kls, kls])
        #     entropy_bonuses = np.concatenate([[0], entropies[1:]])
        #     kl_costs = -log_p_uniform - entropy_bonuses
        #     discounted_rewards = special.discount_return(
        #         path["rewards"], self.discount
        #     )
        #     discounted_kl_costs = special.discount_return(
        #         kl_costs,  self.discount
        #     )
        #     discounted_regularized_returns.append(
        #         discounted_rewards - self.alpha / self.scale_reward * discounted_kl_costs
        #     )
        #     kl_cost_reward_ratios.append(
        #         self.alpha / self.scale_reward * discounted_kl_costs / discounted_rewards
        #     )
        # self.last_statistics.update(create_stats_ordered_dict(
        #     'DiscRegReturn', discounted_regularized_returns))
        # self.last_statistics.update(create_stats_ordered_dict(
        #     'KLCostRewardRatio', kl_cost_reward_ratios))
        # self.last_statistics.update(create_stats_ordered_dict(
        #     'KL', all_kls))

>>>>>>> upstream/master

        # Collect environment info.
        snapshot_dir = logger.get_snapshot_dir()
        env = self.env
        while isinstance(env, ProxyEnv):
            env = env._wrapped_env

        if hasattr(env, "log_stats"):
            env_stats = env.log_stats(self, epoch, paths)
            #env_stats = env.log_stats(epoch, paths)
            self.last_statistics.update(env_stats)

<<<<<<< HEAD
        if hasattr(env, 'plot_paths'):
=======
        if hasattr(env, 'plot_paths') and self.env_plot_settings is not None:
>>>>>>> upstream/master
            img_file = os.path.join(snapshot_dir,
                                    'env_itr_%05d.png' % epoch)

            # Delete previous paths
            if self._env_lines is not None:
                [path.remove() for path in self._env_lines]

<<<<<<< HEAD
            #self._ax_env.clear()
            self._env_lines = env.plot_paths(paths, self._ax_env)
            # self._ax_env.set_xlim(self.env_plot_settings['xlim'])
            # self._ax_env.set_ylim(self.env_plot_settings['ylim'])
=======
            self._ax_env.clear()
            self._env_lines = env.plot_paths(paths, self._ax_env)
<<<<<<< HEAD
            self._ax_env.set_xlim(self.env_plot_settings['xlim'])
            self._ax_env.set_ylim(self.env_plot_settings['ylim'])
>>>>>>> upstream/master
=======
            # self._ax_env.set_xlim(self.env_plot_settings['xlim'])
            # self._ax_env.set_ylim(self.env_plot_settings['ylim'])
>>>>>>> 746221c8

            plt.pause(0.001)
            plt.draw()

            self._fig_env.savefig(img_file, dpi=100)

        # Collect actor and critic info (save just plots)
        if hasattr(self.qf, 'plot') and self.q_plot_settings is not None:
            img_file = os.path.join(snapshot_dir,
                                    'q_itr_%05d.png' % epoch)

            [ax.clear() for ax in self._ax_q_lst]
            self.qf.plot(
                ax_lst=self._ax_q_lst,
                obs_lst=self.q_plot_settings['obs_lst'],
                action_dims=self.q_plot_settings['action_dims'],
                xlim=self.q_plot_settings['xlim'],
                ylim=self.q_plot_settings['ylim'],
            )

            self.policy.plot_samples(self._ax_q_lst,
                                     self.q_plot_settings['obs_lst'],
                                     self.K)

            plt.pause(0.001)
            plt.draw()

            self._fig_q.savefig(img_file, dpi=100)

        for key, value in self.last_statistics.items():
            logger.record_tabular(key, value)

        gc.collect()

    def get_epoch_snapshot(self, epoch):
        return dict(
            epoch=epoch,
            # env=self.env,
            # policy=self.policy,
            # es=self.exploration_strategy,
            # qf=self.qf,
            # kernel=self.kernel,
            algo=self,
        )

    def __getstate__(self):
        d = Serializable.__getstate__(self)
        d.update({
            "policy_params": self.policy.get_param_values(),
            "qf_params": self.qf.get_param_values(),
        })
        return d

    def __setstate__(self, d):
        Serializable.__setstate__(self, d)
        self.qf.set_param_values(d["qf_params"])
        self.policy.set_param_values(d["policy_params"])

    def _do_training(self):
        self.train_critic = (np.mod(
            self.critic_train_counter,
            self.critic_train_frequency,
        ) == 0) and self.really_train_critic
        self.train_actor = (np.mod(
            self.actor_train_counter,
            self.actor_train_frequency,
        ) == 0) and self.really_train_actor \
            and self.train_count > self.train_actor_delay
        self.update_target = (np.mod(
            self.update_target_counter,
            self.update_target_frequency,
        ) == 0) and self.really_train_critic

        super()._do_training()

        self.critic_train_counter = np.mod(
            self.critic_train_counter + 1,
            self.critic_train_frequency
        )
        self.actor_train_counter = np.mod(
            self.actor_train_counter + 1,
            self.actor_train_frequency,
        )
        self.update_target_counter = np.mod(
            self.update_target_counter + 1,
            self.update_target_frequency,
        )
        self.train_count += 1

    @overrides
    def update_training_settings(self, epoch):
        if self.scale_reward_annealer is not None:
            self.scale_reward = self.scale_reward_annealer.get_new_value(epoch)
        if self.alpha_annealer is not None:
            self.alpha = self.alpha_annealer.get_new_value(epoch)

        if self.K_annealer is not None:
            self.K = np.max([1, int(np.ceil(self.K_annealer.get_new_value(epoch)))])
            logger.log(colorize(
                "Annealled K to %g"%(self.K),
                "yellow",
            ))
        if self.K_actor_annealer is not None:
            K_actor = np.max([1, int(np.ceil(self.K_actor_annealer.get_new_value(epoch)))])
            self.policy._samples = self.policy._samples[:K_actor]
            self.policy._K = K_actor
            self.target_policy._K = K_actor

            if self.policy._freeze:
                self.policy._samples = self.policy._samples[:K_actor]
            if self.target_policy._freeze:
                self.target_policy._samples = self.target_policy._samples[:K_actor]
            logger.log(colorize(
                "Annealled K_actor to %g"%(self.K),
                "yellow",
            ))

            if self.q_target_type != "soft":
                self.K_critic = K_actor
                logger.log(colorize(
                    "Annealled K_critic to %g"%(self.K),
                    "yellow",
                ))

            # for debugging
            # print((
            #     self.policy._freeze,
            #     [np.linalg.norm(sample) for sample in self.policy._samples],
            # ))
            # print((
            #     self.target_policy._freeze,
            #     [np.linalg.norm(sample) for sample in self.target_policy._samples],
            # ))

        if self.K_critic_annealer is not None:
            # cannot support dynamically changing K_critic for "soft"
            raise NotImplementedError


## Use the following code to test whether the exp(Q-Qmax) code works
# import tensorflow as tf
# import numpy as np
#
# q_next = tf.placeholder(shape=(2,3,4),dtype=tf.float32)
# weights = tf.placeholder(shape=(2,3,1),dtype=tf.float32)
#
#
# q_next_max = tf.reduce_max(
#     q_next,
#     axis=1,
#     keep_dims=True,
#     name="q_next_max",
# ) # N x 1 x M
# exp_q_next_minus_max = tf.exp(q_next - q_next_max)  # N x K x M
# q_next1 = q_next_max[:,0,:] + tf.log(tf.reduce_mean(
#     exp_q_next_minus_max / weights,
#     axis=1,
#     keep_dims=False,
#     name="q_next1",
# ))
#
#
# ## inf errors?
# exp_q_next = tf.exp(q_next)  # N x K x M
# weighted_exp_q_samples = exp_q_next / weights
# # N x M
# q_next2 = tf.log(tf.reduce_mean(weighted_exp_q_samples, axis=1), name="q_next2")
#
# diff = q_next1 - q_next2
#
# with tf.Session() as sess:
#     feed = {
#         q_next: np.random.randn(2,3,4) * 1,
#         weights: np.random.uniform(low=1,high=2,size=(2,3,1)),
#     }
#     results = sess.run([q_next1,q_next2, diff], feed)
#     print(results)<|MERGE_RESOLUTION|>--- conflicted
+++ resolved
@@ -914,18 +914,8 @@
 
             # List of holding line objects created by the environment
             self._env_lines = []
-<<<<<<< HEAD
-<<<<<<< HEAD
-            # self._ax_env.set_xlim(self.env_plot_settings['xlim'])
-            # self._ax_env.set_ylim(self.env_plot_settings['ylim'])
-=======
-            self._ax_env.set_xlim(self.env_plot_settings['xlim'])
+           self._ax_env.set_xlim(self.env_plot_settings['xlim'])
             self._ax_env.set_ylim(self.env_plot_settings['ylim'])
->>>>>>> upstream/master
-=======
-            # self._ax_env.set_xlim(self.env_plot_settings['xlim'])
-            # self._ax_env.set_ylim(self.env_plot_settings['ylim'])
->>>>>>> 746221c8
 
         # Init critic + actor figure.
         if self.q_plot_settings is not None:
@@ -1126,76 +1116,6 @@
         self.last_statistics.update(create_stats_ordered_dict(
             'KL', all_kls))
 
-<<<<<<< HEAD
-
-        # log kl(pi | exp(Q))
-
-        ## Create figure for plotting the environment.
-        #fig = plt.figure(figsize=(12, 7))
-        #if self.axis3d:
-        #    from mpl_toolkits.mplot3d import Axes3D
-        #    ax = fig.add_subplot(111, projection='3d')
-        #else:
-        #    ax = fig.add_subplot(111)
-
-        #true_env = self.env
-        #while isinstance(true_env, ProxyEnv):
-        #    true_env = true_env._wrapped_env
-        #if hasattr(true_env, "log_stats"):
-        #    env_stats = true_env.log_stats(self, epoch, paths, ax)
-        #    self.last_statistics.update(env_stats)
-
-        ## Close and save figs.
-        #snapshot_dir = logger.get_snapshot_dir()
-        #img_file = os.path.join(snapshot_dir, 'itr_%d_test_paths.png' % epoch)
-
-        #plt.draw()
-        #plt.pause(0.001)
-
-        #plt.savefig(img_file, dpi=100)
-        #plt.cla()
-        #plt.close('all')
-=======
-        # alternatively, we can consider the regularized reward =
-        # reward - kl(pi | pi_{uniform})
-
-        # lbs, ubs = self.env.action_space.bounds
-        # log_p_uniform = -np.sum([
-        #     np.log(ub - lb)
-        #     for lb, ub in zip(lbs, ubs)
-        # ])
-        # discounted_regularized_returns = []
-        # kl_cost_reward_ratios = []
-        # all_kls = []
-        # for path in paths:
-        #     kls, entropies = self.compute_kl_entropy(
-        #             path["observations"],
-        #             K=self.eval_kl_n_sample,
-        #             K_part=self.eval_kl_n_sample_part,
-        #         )
-        #     all_kls = np.concatenate([all_kls, kls])
-        #     entropy_bonuses = np.concatenate([[0], entropies[1:]])
-        #     kl_costs = -log_p_uniform - entropy_bonuses
-        #     discounted_rewards = special.discount_return(
-        #         path["rewards"], self.discount
-        #     )
-        #     discounted_kl_costs = special.discount_return(
-        #         kl_costs,  self.discount
-        #     )
-        #     discounted_regularized_returns.append(
-        #         discounted_rewards - self.alpha / self.scale_reward * discounted_kl_costs
-        #     )
-        #     kl_cost_reward_ratios.append(
-        #         self.alpha / self.scale_reward * discounted_kl_costs / discounted_rewards
-        #     )
-        # self.last_statistics.update(create_stats_ordered_dict(
-        #     'DiscRegReturn', discounted_regularized_returns))
-        # self.last_statistics.update(create_stats_ordered_dict(
-        #     'KLCostRewardRatio', kl_cost_reward_ratios))
-        # self.last_statistics.update(create_stats_ordered_dict(
-        #     'KL', all_kls))
-
->>>>>>> upstream/master
 
         # Collect environment info.
         snapshot_dir = logger.get_snapshot_dir()
@@ -1208,11 +1128,7 @@
             #env_stats = env.log_stats(epoch, paths)
             self.last_statistics.update(env_stats)
 
-<<<<<<< HEAD
-        if hasattr(env, 'plot_paths'):
-=======
         if hasattr(env, 'plot_paths') and self.env_plot_settings is not None:
->>>>>>> upstream/master
             img_file = os.path.join(snapshot_dir,
                                     'env_itr_%05d.png' % epoch)
 
@@ -1220,22 +1136,8 @@
             if self._env_lines is not None:
                 [path.remove() for path in self._env_lines]
 
-<<<<<<< HEAD
-            #self._ax_env.clear()
-            self._env_lines = env.plot_paths(paths, self._ax_env)
-            # self._ax_env.set_xlim(self.env_plot_settings['xlim'])
-            # self._ax_env.set_ylim(self.env_plot_settings['ylim'])
-=======
-            self._ax_env.clear()
-            self._env_lines = env.plot_paths(paths, self._ax_env)
-<<<<<<< HEAD
             self._ax_env.set_xlim(self.env_plot_settings['xlim'])
             self._ax_env.set_ylim(self.env_plot_settings['ylim'])
->>>>>>> upstream/master
-=======
-            # self._ax_env.set_xlim(self.env_plot_settings['xlim'])
-            # self._ax_env.set_ylim(self.env_plot_settings['ylim'])
->>>>>>> 746221c8
 
             plt.pause(0.001)
             plt.draw()

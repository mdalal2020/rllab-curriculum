--- conflicted
+++ resolved
@@ -75,14 +75,8 @@
 <Trying out training recurrent neural nets>
 exp037.py: First shot at training A3C LSTM policies for Chopper Command, Pong,
            Seaquest, and Space Invaders.
-<<<<<<< HEAD
-=======
 exp038.py: Train A3C LSTM policies for the four games, with n_frames = 1
            (instead of 4), to force policy to store useful info in cell state
-<<<<<<< HEAD
->>>>>>> upstream/master
-=======
 exp039.py: Same as exp038, except dropping out (i.e., blacking-out) frames
            randomly. To hopefully force policy to propagate more information
-           in the LSTM state.
->>>>>>> 746221c8
+           in the LSTM state.
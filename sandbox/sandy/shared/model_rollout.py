#!/usr/bin/env python

""" Get average return from rollouts of trained model
"""
from rllab.misc import logger
import copy, numpy as np
from sandbox.sandy.envs.atari_env import get_base_env
<<<<<<< HEAD
=======
from sandbox.sandy.shared.ale_compatibility import set_gym_seed
>>>>>>> upstream/master

def set_seed_env(env, seed):
    from rllab.sampler import parallel_sampler
    #from rllab.misc import ext
    # Set random seed for policy rollouts
    #ext.set_seed(seed)
    parallel_sampler.set_seed(seed)

<<<<<<< HEAD
=======
    env.gym_seed = seed
>>>>>>> upstream/master
    # Set random seed of Atari environment
    if hasattr(env, 'ale'):  # envs/atari_env_haoran.py
        env.set_seed(seed)
    elif hasattr(env, '_wrapped_env'):  # Means env is a ProxyEnv
        base_env = get_base_env(env._wrapped_env)
<<<<<<< HEAD
        base_env._seed(seed)
    elif hasattr(env, 'env'):  # envs/atari_env.py
        base_env = get_base_env(env)
        base_env._seed(seed)
=======
        set_gym_seed(base_env, seed)
    elif hasattr(env, 'env'):  # envs/atari_env.py
        base_env = get_base_env(env)
        set_gym_seed(base_env, seed)
>>>>>>> upstream/master
    else:
        raise Exception("Invalid environment")

def set_seed(algo, seed):
    set_seed_env(algo.env, seed)

<<<<<<< HEAD
<<<<<<< HEAD
def get_average_return_trpo(algo, seed, N=10):
=======
def get_average_return_trpo(algo, seed, N=10, deterministic=False):
>>>>>>> upstream/master
=======
def get_average_return_trpo(algo, seed, N=10, deterministic=False, check_equiv=False):
>>>>>>> 746221c8
    # Note that batch size is set during load_model

    # Set random seed, for reproducibility
    set_seed(algo, seed)
    curr_seed = seed + 1

    #paths = algo.sampler.obtain_samples(None)
    paths = []
    while len(paths) < N:
<<<<<<< HEAD
        new_paths = algo.sampler.obtain_samples(n_samples=1)  # Returns single path
=======
        new_paths = algo.sampler.obtain_samples(n_samples=1, deterministic=deterministic)  # Returns single path
>>>>>>> upstream/master
        paths.append(new_paths[0])
        set_seed(algo, curr_seed)
        curr_seed += 1

    avg_return = np.mean([sum(p['rewards']) for p in paths])
    timesteps = sum([len(p['rewards']) for p in paths])
    return avg_return, paths, timesteps

<<<<<<< HEAD
<<<<<<< HEAD
def get_average_return_a3c(algo, seed, N=10, horizon=10000):
=======
def get_average_return_a3c(algo, seed, N=10, horizon=10000, deterministic=False):
>>>>>>> upstream/master
=======
def get_average_return_a3c(algo, seed, N=10, horizon=10000, deterministic=False, \
        check_equiv=False):
>>>>>>> 746221c8

    #scores, paths = algo.evaluate_performance(N, horizon, return_paths=True)
    paths = []
    curr_seed = seed
    while len(paths) < N:
        algo.test_env = copy.deepcopy(algo.cur_env)
        # copy.deepcopy doesn't copy lambda function or frame_dropout rate
        algo.test_env.adversary_fn = algo.cur_env.adversary_fn
        algo.test_env.frame_dropout = algo.cur_env.frame_dropout
        algo.test_agent = copy.deepcopy(algo.cur_agent)
        # Set random seed, for reproducibility
        set_seed_env(algo.test_env, curr_seed)

<<<<<<< HEAD
        _, new_paths = algo.evaluate_performance(1, horizon, return_paths=True)
        paths.append(new_paths[0])

=======
        _, new_paths = algo.evaluate_performance(1, horizon, return_paths=True, \
                                                 deterministic=deterministic, \
                                                 check_equiv=check_equiv)
        paths.append(new_paths[0])
        logger.record_tabular("Return", sum(new_paths[0]['rewards']))

        # If algo.env is currently recording, make sure to update the states
        # recorded by algo.test_env
        #if algo.env.recording:
        #    algo.env.update_recording_from(algo.test_env)

>>>>>>> upstream/master
        del algo.test_env
        del algo.test_agent
        curr_seed += 1

    avg_return = np.mean([sum(p['rewards']) for p in paths])
    timesteps = sum([len(p['rewards']) for p in paths])
    return avg_return, paths, timesteps

def sample_dqn(algo, n_paths=1):  # Based on deep_q_rl/ale_experiment.py, run_episode
    env = algo.env
    #paths = [{'rewards':[], 'states':[], 'actions':[]} for i in range(n_paths)]
    rewards = [[] for i in range(n_paths)]
    timesteps = 0
    for i in range(n_paths):
        env.reset()
        action = algo.agent.start_episode(env.last_state)
        total_reward = 0
        while True:
            if env.is_terminal:
                algo.agent.end_episode(env.reward)
                break
            #paths[i]['states'].append(env.observation)
            #paths[i]['actions'].append(action)
            env.step(action)
            #paths[i]['rewards'].append(env.reward)
            total_reward += env.reward
            rewards[i].append(env.reward)
            action = algo.agent.step(env.reward, env.last_state, {})
            timesteps += 1
    return rewards, timesteps

<<<<<<< HEAD
<<<<<<< HEAD
def get_average_return_dqn(algo, seed, N=10):
=======
def get_average_return_dqn(algo, seed, N=10, deterministic=False):
=======
def get_average_return_dqn(algo, seed, N=10, deterministic=False, check_equiv=False):
>>>>>>> 746221c8
    # deterministic - has no effect for DQN since (by definition) it selects
    # the argmax action

>>>>>>> upstream/master
    # Set random seed, for reproducibility
    set_seed(algo, seed)
    curr_seed = seed + 1

    paths = [{} for i in range(N)]
    total_timesteps = 0
    for i in range(N):
        rewards, timesteps = sample_dqn(algo, n_paths=1)  # Returns single path
        paths[i]['rewards'] = rewards[0]
        total_timesteps += timesteps
        set_seed(algo, curr_seed)
        curr_seed += 1

    avg_return = np.mean([sum(p['rewards']) for p in paths])
    return avg_return, paths, total_timesteps
    
<<<<<<< HEAD
<<<<<<< HEAD
def get_average_return(model, seed, N=10, return_timesteps=False):
    # model - instantiation of TrainedModel, or just the algo
=======
def get_average_return(model, seed, N=10, return_timesteps=False, deterministic=False):
=======
def get_average_return(model, seed, N=10, return_timesteps=False, \
                       deterministic=False, check_equiv=False):
>>>>>>> 746221c8
    # model - instantiation of TrainedModel, or just the algo
    # deterministic - if True, then during test time model always picks argmax
    #         action to execute, rather than sampling output distribution over actions
>>>>>>> upstream/master
    if hasattr(model, 'algo'):
        algo = model.algo
    else:
        algo = model
    
    algo_name = type(algo).__name__
    if algo_name in ['TRPO', 'ParallelTRPO']:
        get_average_return_f = get_average_return_trpo
    elif algo_name in ['A3CALE']:
        get_average_return_f = get_average_return_a3c
    elif algo_name in ['DQNAlgo']:
        get_average_return_f = get_average_return_dqn
    else:
        raise NotImplementedError

<<<<<<< HEAD
<<<<<<< HEAD
    avg_return, paths, timesteps = get_average_return_f(algo, seed, N=N)
=======
    avg_return, paths, timesteps = get_average_return_f(algo, seed, N=N, deterministic=deterministic)
>>>>>>> upstream/master
=======
    avg_return, paths, timesteps = get_average_return_f(algo, seed, N=N, deterministic=deterministic, check_equiv=check_equiv)
>>>>>>> 746221c8

    if return_timesteps:
        return avg_return, paths, timesteps
    else:
        return avg_return, paths<|MERGE_RESOLUTION|>--- conflicted
+++ resolved
@@ -5,10 +5,7 @@
 from rllab.misc import logger
 import copy, numpy as np
 from sandbox.sandy.envs.atari_env import get_base_env
-<<<<<<< HEAD
-=======
 from sandbox.sandy.shared.ale_compatibility import set_gym_seed
->>>>>>> upstream/master
 
 def set_seed_env(env, seed):
     from rllab.sampler import parallel_sampler
@@ -17,41 +14,23 @@
     #ext.set_seed(seed)
     parallel_sampler.set_seed(seed)
 
-<<<<<<< HEAD
-=======
     env.gym_seed = seed
->>>>>>> upstream/master
     # Set random seed of Atari environment
     if hasattr(env, 'ale'):  # envs/atari_env_haoran.py
         env.set_seed(seed)
     elif hasattr(env, '_wrapped_env'):  # Means env is a ProxyEnv
         base_env = get_base_env(env._wrapped_env)
-<<<<<<< HEAD
-        base_env._seed(seed)
-    elif hasattr(env, 'env'):  # envs/atari_env.py
-        base_env = get_base_env(env)
-        base_env._seed(seed)
-=======
         set_gym_seed(base_env, seed)
     elif hasattr(env, 'env'):  # envs/atari_env.py
         base_env = get_base_env(env)
         set_gym_seed(base_env, seed)
->>>>>>> upstream/master
     else:
         raise Exception("Invalid environment")
 
 def set_seed(algo, seed):
     set_seed_env(algo.env, seed)
 
-<<<<<<< HEAD
-<<<<<<< HEAD
-def get_average_return_trpo(algo, seed, N=10):
-=======
-def get_average_return_trpo(algo, seed, N=10, deterministic=False):
->>>>>>> upstream/master
-=======
 def get_average_return_trpo(algo, seed, N=10, deterministic=False, check_equiv=False):
->>>>>>> 746221c8
     # Note that batch size is set during load_model
 
     # Set random seed, for reproducibility
@@ -61,11 +40,7 @@
     #paths = algo.sampler.obtain_samples(None)
     paths = []
     while len(paths) < N:
-<<<<<<< HEAD
-        new_paths = algo.sampler.obtain_samples(n_samples=1)  # Returns single path
-=======
         new_paths = algo.sampler.obtain_samples(n_samples=1, deterministic=deterministic)  # Returns single path
->>>>>>> upstream/master
         paths.append(new_paths[0])
         set_seed(algo, curr_seed)
         curr_seed += 1
@@ -74,16 +49,8 @@
     timesteps = sum([len(p['rewards']) for p in paths])
     return avg_return, paths, timesteps
 
-<<<<<<< HEAD
-<<<<<<< HEAD
-def get_average_return_a3c(algo, seed, N=10, horizon=10000):
-=======
-def get_average_return_a3c(algo, seed, N=10, horizon=10000, deterministic=False):
->>>>>>> upstream/master
-=======
 def get_average_return_a3c(algo, seed, N=10, horizon=10000, deterministic=False, \
         check_equiv=False):
->>>>>>> 746221c8
 
     #scores, paths = algo.evaluate_performance(N, horizon, return_paths=True)
     paths = []
@@ -97,11 +64,6 @@
         # Set random seed, for reproducibility
         set_seed_env(algo.test_env, curr_seed)
 
-<<<<<<< HEAD
-        _, new_paths = algo.evaluate_performance(1, horizon, return_paths=True)
-        paths.append(new_paths[0])
-
-=======
         _, new_paths = algo.evaluate_performance(1, horizon, return_paths=True, \
                                                  deterministic=deterministic, \
                                                  check_equiv=check_equiv)
@@ -113,7 +75,6 @@
         #if algo.env.recording:
         #    algo.env.update_recording_from(algo.test_env)
 
->>>>>>> upstream/master
         del algo.test_env
         del algo.test_agent
         curr_seed += 1
@@ -145,18 +106,11 @@
             timesteps += 1
     return rewards, timesteps
 
-<<<<<<< HEAD
-<<<<<<< HEAD
-def get_average_return_dqn(algo, seed, N=10):
-=======
-def get_average_return_dqn(algo, seed, N=10, deterministic=False):
-=======
+
 def get_average_return_dqn(algo, seed, N=10, deterministic=False, check_equiv=False):
->>>>>>> 746221c8
     # deterministic - has no effect for DQN since (by definition) it selects
     # the argmax action
 
->>>>>>> upstream/master
     # Set random seed, for reproducibility
     set_seed(algo, seed)
     curr_seed = seed + 1
@@ -173,20 +127,11 @@
     avg_return = np.mean([sum(p['rewards']) for p in paths])
     return avg_return, paths, total_timesteps
     
-<<<<<<< HEAD
-<<<<<<< HEAD
-def get_average_return(model, seed, N=10, return_timesteps=False):
-    # model - instantiation of TrainedModel, or just the algo
-=======
-def get_average_return(model, seed, N=10, return_timesteps=False, deterministic=False):
-=======
 def get_average_return(model, seed, N=10, return_timesteps=False, \
                        deterministic=False, check_equiv=False):
->>>>>>> 746221c8
     # model - instantiation of TrainedModel, or just the algo
     # deterministic - if True, then during test time model always picks argmax
     #         action to execute, rather than sampling output distribution over actions
->>>>>>> upstream/master
     if hasattr(model, 'algo'):
         algo = model.algo
     else:
@@ -202,15 +147,7 @@
     else:
         raise NotImplementedError
 
-<<<<<<< HEAD
-<<<<<<< HEAD
-    avg_return, paths, timesteps = get_average_return_f(algo, seed, N=N)
-=======
-    avg_return, paths, timesteps = get_average_return_f(algo, seed, N=N, deterministic=deterministic)
->>>>>>> upstream/master
-=======
     avg_return, paths, timesteps = get_average_return_f(algo, seed, N=N, deterministic=deterministic, check_equiv=check_equiv)
->>>>>>> 746221c8
 
     if return_timesteps:
         return avg_return, paths, timesteps

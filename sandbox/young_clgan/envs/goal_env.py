"""
Goal based environments. The classes inside this file should inherit the classes
from the state environment base classes.
"""


import random
from rllab import spaces
import sys
import os.path as osp

import numpy as np
import scipy.misc
import tempfile
import math

from rllab.envs.mujoco.mujoco_env import MODEL_DIR, BIG
from rllab.core.serializable import Serializable
from rllab.envs.proxy_env import ProxyEnv
from rllab.envs.base import Step
from rllab.misc import autoargs
from rllab.misc import logger
from rllab.sampler.utils import rollout
from rllab.spaces.box import Box
from rllab.misc.overrides import overrides

from sandbox.young_clgan.envs.base import StateGenerator, UniformListStateGenerator, \
    UniformStateGenerator, FixedStateGenerator, StateAuxiliaryEnv, update_env_state_generator


class GoalEnv(Serializable):
    """ A wrapper of StateAuxiliaryEnv to make it compatible with the old goal env."""

    def __init__(self, goal_generator=None, *args, **kwargs):
        Serializable.quick_init(self, locals())
        self._goal_holder = StateAuxiliaryEnv(state_generator=goal_generator, *args, **kwargs)

    def update_goal_generator(self, *args, **kwargs):
        return self._goal_holder.update_state_generator(*args, **kwargs)
        
    def update_goal(self, goal=None, *args, **kwargs):
        return self._goal_holder.update_aux_state(state=goal, *args, **kwargs)
        
    @property
    def goal_generator(self):
        return self._goal_holder.state_generator
    
    @property
    def current_goal(self):
        return self._goal_holder.current_aux_state

    def __getstate__(self):
        d = super(GoalEnv, self).__getstate__()
        d['__goal_holder'] = self._goal_holder
        return d

    def __setstate__(self, d):
        super(GoalEnv, self).__setstate__(d)
        self._goal_holder = d['__goal_holder']


class GoalExplorationEnv(GoalEnv, ProxyEnv, Serializable):
    def __init__(self, env, goal_generator, obs2goal_transform=None, terminal_eps=0.05, only_feasible=False,
                 terminate_env=False, goal_bounds=None, distance_metric='L2', extend_dist_rew=False, goal_weight=1,
                 inner_weight=0, append_transformed_obs=False, **kwargs):
        """
        This environment wraps around a normal environment to facilitate goal based exploration.
        Initial position based experiments should not use this class.
        
        :param env: wrapped env
        :param goal_generator: a StateGenerator object
        :param obs2goal_transform: a callable that transforms an observation of the wrapped environment into goal space
        :param terminal_eps: a threshold of distance that determines if a goal is reached
        :param terminate_env: a boolean that controls if the environment is terminated with the goal is reached
        :param goal_bounds: array marking the UB of the rectangular limit of goals.
        :param distance_metric: L1 or L2 or a callable func
        :param goal_weight: coef of the goal based reward
        :param inner_weight: coef of the inner environment reward
        :param append_transformed_obs: append the transformation of the current observation to full observation
        """
        Serializable.quick_init(self, locals())
        ProxyEnv.__init__(self, env)
        GoalEnv.__init__(self, **kwargs)
        self.update_goal_generator(goal_generator)
        
        if obs2goal_transform is None:
            self._obs2goal_transform = lambda x: x   # needed for replay old policies [:2]
        else:
            self._obs2goal_transform = obs2goal_transform
        
        self.terminate_env = terminate_env
        self.goal_bounds = goal_bounds
        self.terminal_eps = terminal_eps
        self.only_feasible = only_feasible
        
        self.distance_metric = distance_metric
        self.extend_dist_rew = extend_dist_rew
        self.goal_weight = goal_weight
        self.inner_weight = inner_weight
        
        self.append_transformed_obs = append_transformed_obs

        # TODO fix this
        if self.goal_bounds is None:
            # print("setting goal bounds to match env")
            self.goal_bounds = self.wrapped_env.observation_space.bounds[1]  # we keep only UB
            self._feasible_goal_space = self.wrapped_env.observation_space
        else:
            self._feasible_goal_space = Box(low=-1 * self.goal_bounds, high=self.goal_bounds)
            # elif np.array(self.goal_bounds).size <= 1:
            #     self.goal_bounds = [-1 * self.goal_bounds * np.ones(self.wrapped_env.observation_space.flat_dim),
            #                         self.goal_bounds * np.ones(self.wrapped_env.observation_space.flat_dim)]


    @property
    @overrides
    def feasible_goal_space(self):
        return self._feasible_goal_space

    def is_feasible(self, goal):
        obj = self.wrapped_env
        while not hasattr(obj, 'is_feasible') and hasattr(obj, 'wrapped_env'):
            obj = obj.wrapped_env
        if hasattr(obj, 'is_feasible'):
            return obj.is_feasible(np.array(goal))  # but the goal might not leave in the same space!
        else:
            return True

    def reset(self, reset_goal=True, **kwargs):  # allows to pass init_state if needed
        if reset_goal:
            self.update_goal()
        return self.append_goal_observation(ProxyEnv.reset(self, goal=self.current_goal, **kwargs))  # the wrapped env needs to use or ignore it

    def step(self, action):
        observation, reward, done, info = ProxyEnv.step(self, action)
        info['reward_inner'] = reward_inner = self.inner_weight * reward
        info['distance'] = dist = self.dist_to_goal(observation)
        info['reward_dist'] = reward_dist = self.compute_dist_reward(observation)
        info['goal_reached'] = 1.0 * self.is_goal_reached(observation)
        info['goal'] = self.current_goal
        # print("step: obs={}, dist={}".format(self.append_goal_observation(observation), dist))
        if self.terminate_env and dist < self.terminal_eps:  # if the inner env is done it will stay done.
            # print("\n*******done**********\n")
            done = True
        return (
            self.append_goal_observation(observation),
            reward_dist + reward_inner,
            done,
            info
        )
        
    def is_goal_reached(self, observation):
        """ Return a boolean whether the (unaugmented) observation reached the goal. """
        if self.only_feasible:
            return self.dist_to_goal(observation) < self.terminal_eps and self.is_feasible(self.current_goal)
        else:
            return self.dist_to_goal(observation) < self.terminal_eps

    def compute_dist_reward(self, observation):
        """ Compute the 0 or 1 reward for reaching the goal. """
        if not self.extend_dist_rew:
            return self.goal_weight * self.is_goal_reached(observation)
        else:
            return - self.dist_to_goal(observation)

    def dist_to_goal(self, obs):
        """ Compute the distance of the given observation to the current goal. """
        goal_obs = self.transform_to_goal_space(obs)
        if self.distance_metric == 'L1':
            goal_distance = np.linalg.norm(goal_obs - self.current_goal, ord=1)
        elif self.distance_metric == 'L2':
            goal_distance = np.linalg.norm(goal_obs - self.current_goal, ord=2)
        elif callable(self.distance_metric):
            goal_distance = self.distance_metric(goal_obs, self.current_goal)
        else:
            raise NotImplementedError('Unsupported distance metric type.')
        return goal_distance
        
    def transform_to_goal_space(self, obs):
        """ Apply the goal space transformation to the given observation. """
        return self._obs2goal_transform(obs)
    
    def get_current_obs(self):
        """ Get the full current observation. The observation should be identical to the one used by policy. """
        obj = self
        while hasattr(obj, "wrapped_env"):  # try to go through "Normalize and Proxy and whatever wrapper"
            obj = obj.wrapped_env
        return self.append_goal_observation(obj.get_current_obs())

    @overrides
    @property
    def goal_observation(self):
        """ Get the goal space part of the current observation. """
        obj = self
        while hasattr(obj, "wrapped_env"):  # try to go through "Normalize and Proxy and whatever wrapper"
            obj = obj.wrapped_env

        # FIXME: technically we need to invert the angle
        return self.transform_to_goal_space(obj.get_current_obs())

    def append_goal_observation(self, obs):
        """ Append the current goal based observation to the given original observation. """
        if self.append_transformed_obs:
            return np.concatenate(
                [obs, np.array(self.transform_to_goal_space(obs)), np.array(self.current_goal)]
            )
        return np.concatenate([obs, np.array(self.current_goal)])

    @property
    @overrides
    def observation_space(self):
        shp = self.get_current_obs().shape
        ub = BIG * np.ones(shp)
        return spaces.Box(ub * -1, ub)

    @overrides
    def log_diagnostics(self, paths, n_traj=1, *args, **kwargs):
        # Process by time steps
        distances = [
            np.mean(path['env_infos']['distance'])
            for path in paths
            ]
        initial_goal_distances = [
            path['env_infos']['distance'][0] for path in paths
            ]
        final_goal_distances = [
            path['env_infos']['distance'][-1] for path in paths
        ]
        reward_dist = [
            np.sum(path['env_infos']['reward_dist'])
            for path in paths
            ]
        reward_inner = [
            np.sum(path['env_infos']['reward_inner'])
            for path in paths
            ]
        goals = [path['observations'][0, -self.feasible_goal_space.flat_dim:] for path in paths]  # assumes const goal
        success = [np.max(path['env_infos']['goal_reached']) for path in paths]
        feasible = [int(self.feasible_goal_space.contains(goal)) for goal in goals]
        if n_traj > 1:
            avg_success = []
            for i in range(len(success) // n_traj):
                avg_success.append(np.mean(success[3 * i: 3 * i + 3]))
            success = avg_success  # here the success can be non-int

<<<<<<< HEAD
        # print('the succes is: ', success)
        # print('the feasible is: ', feasible)
=======
        print('the success is: ', success)
        print('the feasible is: ', feasible)
>>>>>>> a75e77ce

        # Process by trajectories
        logger.record_tabular('AvgInitGoalDistance', np.mean(initial_goal_distances))
        logger.record_tabular('AvgFinalGoalDistance', np.mean(final_goal_distances))
        logger.record_tabular('MinFinalGoalDistance', np.min(final_goal_distances))
        logger.record_tabular('MeanPathDistance', np.mean(distances))
        logger.record_tabular('AvgTotalRewardDist', np.mean(reward_dist))
        logger.record_tabular('AvgTotalRewardInner', np.mean(reward_inner))
        logger.record_tabular('SuccessRate', np.mean(success))
        logger.record_tabular('FeasibilityRate', np.mean(feasible))


def get_goal_observation(env):
    if hasattr(env, 'goal_observation'):
        return env.goal_observation  # should be unnecessary
    elif hasattr(env, 'wrapped_env'):
        return env.wrapped_env.goal_observation
    else:
        raise NotImplementedError('Unsupported environment')


def get_current_goal(env):
    """ Get the current goal for the wrapped environment. """
    if hasattr(env, 'current_goal'):
        return env.current_goal
    elif hasattr(env, 'wrapped_env'):
        return env.wrapped_env.current_goal
    else:
        raise NotImplementedError('Unsupported environment')


def generate_initial_goals(env, policy, goal_range, goal_center=None, horizon=500, size=10000):
    current_goal = get_current_goal(env)
    goal_dim = np.array(current_goal).shape
    done = False
    obs = env.reset()
    goals = [get_goal_observation(env)]
    if goal_center is None:
        goal_center = np.zeros(goal_dim)
    steps = 0
    while len(goals) < size:
        steps += 1
        if done or steps >= horizon:
            steps = 0
            done = False
            env.update_goal_generator(
                FixedStateGenerator(
                    goal_center + np.random.uniform(-goal_range, goal_range, goal_dim)
                )
            )
            obs = env.reset()
            goals.append(get_goal_observation(env))
        else:
            action, _ = policy.get_action(obs)
            obs, _, done, _ = env.step(action)
            goals.append(get_goal_observation(env))

    return np.array(goals)


def generate_brownian_goals(env, starts=None, horizon=100, size=1000):
    current_goal = get_current_goal(env)
    if starts is None:
        starts = [current_goal]
    n_starts = len(starts)
    i = 0
    done = False
    env.reset(init_state=starts[i])
    goals = [get_goal_observation(env)]
    steps = 0
    while len(goals) < size:  # we ignore if it's done or not: the brownian motion around the goal will be short!
        steps += 1
        if done or steps >= horizon:
            steps = 0
            i += 1
            done = False
            env.reset(init_state=starts[i % n_starts])
            goals.append(get_goal_observation(env))
        else:
            action = np.random.randn(env.action_space.flat_dim)
            obs, _, done, _ = env.step(action)
            goals.append(get_goal_observation(env))

    return np.array(goals)


def update_env_goal_generator(env, goal_generator):
    return update_env_state_generator(env, goal_generator)


def evaluate_goal_env(env, policy, horizon, n_goals=10, n_traj=1, **kwargs):
    paths = [rollout(env=env, agent=policy, max_path_length=horizon) for _ in range(int(n_goals))]
    env.log_diagnostics(paths, n_traj=n_traj, **kwargs)
<|MERGE_RESOLUTION|>--- conflicted
+++ resolved
@@ -243,13 +243,8 @@
                 avg_success.append(np.mean(success[3 * i: 3 * i + 3]))
             success = avg_success  # here the success can be non-int
 
-<<<<<<< HEAD
-        # print('the succes is: ', success)
-        # print('the feasible is: ', feasible)
-=======
         print('the success is: ', success)
         print('the feasible is: ', feasible)
->>>>>>> a75e77ce
 
         # Process by trajectories
         logger.record_tabular('AvgInitGoalDistance', np.mean(initial_goal_distances))

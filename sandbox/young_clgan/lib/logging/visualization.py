import tempfile
import math

import numpy as np
import scipy.misc

from sandbox.young_clgan.lib.goal.evaluator import evaluate_goals
from sandbox.young_clgan.lib.envs.base import FixedGoalGenerator

import matplotlib

matplotlib.use('Agg')
from matplotlib import pyplot as plt


<<<<<<< HEAD
def plot_policy_reward(policy, env, limit, horizon=200, max_reward=6000, fname=None, grid_size=60):
=======
def plot_policy_reward(policy, env, limit, horizon=200, max_reward=6000, fname=None, grid_size=60, return_rewards=False):
>>>>>>> 61d0c5d1
    """
    Complete evaluation of the policy to reach all points in a 2D grid
    :param limit: in a 2D square of this side-length
    :param grid_size: compute the difficulty of reaching every of these grid points
    :param horizon: in this many steps
    :param max_reward: should be high enough to mean it has reached the goal for several steps (just for plot)
    :param fname: where to save the pcolormesh
    :return also return the image
    """
    x, y = np.meshgrid(np.linspace(-limit, limit, grid_size), np.linspace(-limit, limit, grid_size))
    grid_shape = x.shape
    goals = np.hstack([
        x.flatten().reshape(-1, 1),
        y.flatten().reshape(-1, 1)
    ])
    z = evaluate_goals(goals, env, policy, horizon, 1)  # try out every goal in the grid
    print("Min return: {}\nMax return: {}\nMean return: {}".format(np.min(z), np.max(z), np.mean(z)))

    z = z.reshape(grid_shape)
    plt.clf()
    plt.pcolormesh(x, y, z, vmin=0, vmax=max_reward)
    plt.colorbar()
    if fname is not None:
        plt.savefig(fname, format='png')
        if return_rewards:
            return scipy.misc.imread(fname), z
        else:
            return scipy.misc.imread(fname)
    else:
        fp = tempfile.TemporaryFile()
        plt.savefig(fp, format='png')
        fp.seek(0)
        img = scipy.misc.imread(fp)
        fp.close()
        if return_rewards:
            return img, z
        else:
            return img


<<<<<<< HEAD
def plot_labeled_samples(samples, labels, limit,
                         fname=None, size=1000, colors=['red', 'green', 'blue', 'yellow']):
    sample_classes, text_labels = convert_label(labels)
=======
def plot_labeled_samples(samples, sample_classes, text_labels, limit,
        fname=None, size=1000, colors = ['red', 'green', 'blue', 'yellow']):

>>>>>>> 61d0c5d1
    size = min(size, samples.shape[0])
    indices = np.random.choice(samples.shape[0], size, replace=False)
    samples = samples[indices, :]
    sample_classes = sample_classes[indices]

    # point_class = labels[:, 0] * 2 + labels[:, 1]
    plt.clf()
    # text_labels = ['', 'Reward not sensible', 'Goal already accomplished', 'Desired goals']

    # colors = ['b', 'g', 'r', 'y', 'c', 'm']
    colors = ['k', 'm', 'c', 'y', 'r', 'g', 'b']

    unique_classes = list(set(sample_classes))

    assert (len(colors) > max(unique_classes))

    for i in unique_classes:
        plt.scatter(
            samples[sample_classes == i, 0],
            samples[sample_classes == i, 1],
            # Choose a fixed color for each class.
            c=colors[i],
            alpha=0.8,
            label=text_labels[i]
        )

    plt.ylim(-limit, limit)
    plt.xlim(-limit, limit)
    # Place the legend to the right of the plot.
    lgd = plt.legend(loc='center left', bbox_to_anchor=(1, 0.5))
    if fname is not None:
        plt.savefig(fname, format='png', bbox_extra_artists=(lgd,), bbox_inches='tight')
        return scipy.misc.imread(fname)
    else:
        fp = tempfile.TemporaryFile()
        plt.savefig(fp, format='png', bbox_extra_artists=(lgd,), bbox_inches='tight')
        fp.seek(0)
        img = scipy.misc.imread(fp)
        fp.close()
        return img


def plot_gan_samples(gan, limit, fname=None, size=500):
    """Scatter size samples of the gan: no evaluation"""
    samples, _ = gan.sample_goals(size)
    plt.clf()
    plt.scatter(samples[:, 0], samples[:, 1])
    plt.ylim(-limit, limit)
    plt.xlim(-limit, limit)
    if fname is not None:
        plt.savefig(fname, format='png')
        return scipy.misc.imread(fname)
    else:
        fp = tempfile.TemporaryFile()
        plt.savefig(fp, format='png')
        fp.seek(0)
        img = scipy.misc.imread(fp)
        fp.close()
        return img


def plot_line_graph(fname=None, *args, **kwargs):
    plt.clf()
    plt.plot(*args, **kwargs)
    if fname is not None:
        plt.savefig(fname, format='png')
        return scipy.misc.imread(fname)
    else:
        fp = tempfile.TemporaryFile()
        plt.savefig(fp, format='png')
        fp.seek(0)
        img = scipy.misc.imread(fp)
        fp.close()
        return img<|MERGE_RESOLUTION|>--- conflicted
+++ resolved
@@ -13,11 +13,7 @@
 from matplotlib import pyplot as plt
 
 
-<<<<<<< HEAD
-def plot_policy_reward(policy, env, limit, horizon=200, max_reward=6000, fname=None, grid_size=60):
-=======
 def plot_policy_reward(policy, env, limit, horizon=200, max_reward=6000, fname=None, grid_size=60, return_rewards=False):
->>>>>>> 61d0c5d1
     """
     Complete evaluation of the policy to reach all points in a 2D grid
     :param limit: in a 2D square of this side-length
@@ -58,15 +54,10 @@
             return img
 
 
-<<<<<<< HEAD
-def plot_labeled_samples(samples, labels, limit,
-                         fname=None, size=1000, colors=['red', 'green', 'blue', 'yellow']):
-    sample_classes, text_labels = convert_label(labels)
-=======
-def plot_labeled_samples(samples, sample_classes, text_labels, limit,
+def plot_labeled_samples(samples, limit, labels=None, sample_classes=None, text_labels=None,
         fname=None, size=1000, colors = ['red', 'green', 'blue', 'yellow']):
-
->>>>>>> 61d0c5d1
+    if sample_classes is None and text_labels is None:
+        sample_classes, text_labels = convert_label(labels)
     size = min(size, samples.shape[0])
     indices = np.random.choice(samples.shape[0], size, replace=False)
     samples = samples[indices, :]

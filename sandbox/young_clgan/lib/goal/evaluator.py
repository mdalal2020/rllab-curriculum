--- conflicted
+++ resolved
@@ -77,7 +77,6 @@
     return labels
 
 
-<<<<<<< HEAD
 def convert_label(labels):
     """
     :param labels: 3-dim evaluation of the goal
@@ -106,8 +105,6 @@
     return new_labels, classes
 
 
-=======
->>>>>>> 61d0c5d1
 def evaluate_goals(goals, env, policy, horizon, n_traj=1, n_processes=-1):
     evaluate_goal_wrapper = FunctionWrapper(
         evaluate_goal,

import random
from rllab import spaces
import sys
import os.path as osp
import matplotlib as mpl
mpl.use('Agg')
from mpl_toolkits.mplot3d import Axes3D
import matplotlib.pyplot as plt

import numpy as np
import scipy.misc
import tempfile
import math

from rllab.envs.mujoco.mujoco_env import MODEL_DIR, BIG
from rllab.core.serializable import Serializable
from rllab.envs.proxy_env import ProxyEnv
from rllab.envs.base import Step
from rllab.misc import autoargs
from rllab.misc import logger
from rllab.spaces.box import Box
from rllab.misc.overrides import overrides
from sandbox.young_clgan.lib.envs.rewards import linear_threshold_reward


class GoalGenerator(object):
    """ Base class for goal generator. """

    def __init__(self):
        self._goal = None
        # self.goal_dim = 0
        self.update()

    def update(self):
        return self.goal

    @property
    def goal(self):
        return self._goal


class UniformListGoalGenerator(GoalGenerator, Serializable):
    """ Generating goals uniformly from a goal list. """

    def __init__(self, goal_list):
        Serializable.quick_init(self, locals())
        self.goal_list = goal_list
        self.goal_size = np.size(self.goal_list[0])  # assumes all goals have same dim as first in list
        random.seed()
        super(UniformListGoalGenerator, self).__init__()

    def update(self):
        self._goal = random.choice(self.goal_list)
        return self.goal


class UniformGoalGenerator(GoalGenerator, Serializable):
    """ Generating goals uniformly from a goal list. """

    def __init__(self, goal_size, bounds=2, center=()):
        Serializable.quick_init(self, locals())
        self.goal_size = goal_size
        self.bounds = bounds
        if np.array(self.bounds).size == 1:
            self.bounds = [-1 * bounds * np.ones(goal_size), bounds * np.ones(goal_size)]
        self.center = center if len(center) else np.zeros(self.goal_size)
        super(UniformGoalGenerator, self).__init__()

    def update(self):  # This should be centered around the initial position!!
        sample = []
        for low, high in zip(*self.bounds):
            sample.append(np.random.uniform(low, high))
        self._goal = self.center + np.array(sample)
        return self.goal


class FixedGoalGenerator(GoalGenerator, Serializable):
    """ Generating a fixed goal. """

    def __init__(self, goal):
        Serializable.quick_init(self, locals())
        super(FixedGoalGenerator, self).__init__()
        self._goal = goal


class GoalEnv(Serializable):
    """ Base class for goal based environment. Implements goal update utilities. """

    def update_goal_generator(self, goal_generator):
        self._goal_generator = goal_generator

    def update_goal(self):
        return self.goal_generator.update()

    @property
    def goal_generator(self):
        return self._goal_generator

    @property
    def current_goal(self):
        return self.goal_generator.goal

    @property
    def feasible_goal_space(self):
        raise NotImplementedError

    def __getstate__(self):
        d = super(GoalEnv, self).__getstate__()
        d['__goal_generator'] = self.goal_generator
        return d

    def __setstate__(self, d):
        super(GoalEnv, self).__setstate__(d)
        self.update_goal_generator(d['__goal_generator'])

    @property
    def goal_observation(self):
        """Return the observation corresponding to goal"""
        raise NotImplementedError


class GoalEnvAngle(GoalEnv, Serializable):
<<<<<<< HEAD
=======
    """ Turn specific elements in the goal into sin and cosine values. """

>>>>>>> 84ad9e35
    def __init__(self, angle_idxs=(None,), **kwargs):
        """Indicates the coordinates that are angles and need to be duplicated to cos/sin"""
        Serializable.quick_init(self, locals())
        self.angle_idxs = angle_idxs
        GoalEnv.__init__(self, **kwargs)  # useless

<<<<<<< HEAD
    @overrides
    @property
    def current_goal(self):
        angle_goal = self.goal_generator.goal
=======
    def process_angle_goal(self, goal):
>>>>>>> 84ad9e35
        full_goal = []
        for i, coord in enumerate(goal):
            if i in self.angle_idxs:
                full_goal.extend([np.sin(coord), np.cos(coord)])
            else:
                full_goal.append(coord)
<<<<<<< HEAD
        return full_goal
=======
            # print("the angle goal is: {}, the full goal is: {}".format(angle_goal, full_goal))
        return np.array(full_goal)

    @overrides
    @property
    def current_goal(self):
        # print("the goal generator is:", self.goal_generator)
        return self.process_angle_goal(super(GoalEnvAngle, self).current_goal)
>>>>>>> 84ad9e35


class GoalExplorationEnv(GoalEnvAngle, ProxyEnv, Serializable):
    def __init__(self, env, goal_generator, terminal_bonus=0, terminal_eps=-1, reward_dist_threshold=None,
                 final_goal=None, goal_bounds=None,
                 distance_metric='L2', goal_reward='NegativeDistance', goal_weight=1,
                 inner_weight=0, angle_idxs=(None,), **kwargs):
        """
        :param env: wrapped env
        :param goal_generator: already instantiated: NEEDS GOOD DIM OF GOALS! --> TO DO: give the class a method to update dim?
        :param terminal_bonus: if not 0, the rollout terminates with this bonus if the goal state is reached
        :param terminal_eps: eps around which the terminal goal is considered reached
        :param distance_metric: L1 or L2 or a callable func
        :param goal_reward: NegativeDistance or InverseDistance or callable func
        :param goal_weight: coef of the goal-dist reward
        :param inner_weight: coef of the inner reward
        :param goal_bounds: array marking the UB of the rectangular limit of goals.
        """

        Serializable.quick_init(self, locals())
        ProxyEnv.__init__(self, env)
        self.update_goal_generator(goal_generator)
        self.terminal_bonus = terminal_bonus
        self.terminal_eps = terminal_eps
        self.reward_dist_threshold = reward_dist_threshold
        self._distance_metric = distance_metric
        self._goal_reward = goal_reward
        self.goal_weight = goal_weight
        self.inner_weight = inner_weight
        self.fig_number = 0
        self.final_goal = final_goal
        self.goal_bounds = goal_bounds
        GoalEnvAngle.__init__(self, angle_idxs=angle_idxs, **kwargs)
        if self.goal_bounds is None:
            print("setting goal bounds to match env")
            self.goal_bounds = self.wrapped_env.observation_space.bounds[1]  # we keep only UB
            self._feasible_goal_space = self.wrapped_env.observation_space
        else:
            self._feasible_goal_space = Box(low=-1 * self.goal_bounds, high=self.goal_bounds)
            # elif np.array(self.goal_bounds).size <= 1:
            #     self.goal_bounds = [-1 * self.goal_bounds * np.ones(self.wrapped_env.observation_space.flat_dim),
            #                         self.goal_bounds * np.ones(self.wrapped_env.observation_space.flat_dim)]

    @property
    @overrides
    def feasible_goal_space(self):
        return self._feasible_goal_space

    def reset(self, fix_goal=None, reset_goal=True, reset_inner=True):
        if reset_goal:
            self.update_goal()
            if fix_goal is not None:
                self.goal_generator._goal = fix_goal
        if reset_inner:
            return self._append_observation(ProxyEnv.reset(self))
        return self.get_current_obs()

    def step(self, action):
        observation, reward, done, info = ProxyEnv.step(self, action)
        info['reward_inner'] = reward_inner = self.inner_weight * reward
        info['distance'] = dist = self._compute_dist(observation)
        info['reward_dist'] = reward_dist = self._compute_dist_reward(observation)
        if self.terminal_bonus and dist <= self.terminal_eps:
            done = True
            reward_dist += self.terminal_bonus
        return (
            self._append_observation(observation),
            reward_dist + reward_inner,
            done,
            info
        )

    def _compute_dist_reward(self, obs):
        goal_distance = self._compute_dist(obs)
        if self.reward_dist_threshold is not None:
            intrinsic_reward = linear_threshold_reward(goal_distance, threshold=self.reward_dist_threshold,
                                                       coefficient=-1000)  # this should also be a hyper!!
        elif self._goal_reward == 'NegativeDistance':
            intrinsic_reward = - goal_distance
        elif self._goal_reward == 'InverseDistance':
            intrinsic_reward = 1. / (goal_distance + 0.1)
        elif callable(self._goal_reward):
            intrinsic_reward = self._goal_reward(goal_distance)
        else:
            raise NotImplementedError('Unsupported goal_reward type.')

        return self.goal_weight * intrinsic_reward

    def _compute_dist(self, obs):
        if self._distance_metric == 'L1':
            goal_distance = np.sum(np.abs(obs - self.current_goal))
        elif self._distance_metric == 'L2':
            goal_distance = np.sqrt(np.sum(np.square(obs - self.current_goal)))
        elif callable(self._distance_metric):
            goal_distance = self._distance_metric(obs, self.current_goal)
        else:
            raise NotImplementedError('Unsupported distance metric type.')
        return goal_distance

    def get_current_obs(self):
        obj = self
        while hasattr(obj, "wrapped_env"):  # try to go through "Normalize and Proxy and whatever wrapper"
            obj = obj.wrapped_env
        return self._append_observation(obj.get_current_obs())

    @overrides
    @property
    def goal_observation(self):
        obj = self
        while hasattr(obj, "wrapped_env"):  # try to go through "Normalize and Proxy and whatever wrapper"
            obj = obj.wrapped_env
            
        # FIXME: technically we need to invert the angle
        return obj.get_current_obs()

    def _append_observation(self, obs):
        return np.concatenate([obs, np.array(self.current_goal)])

    @property
    @overrides
    def observation_space(self):
        shp = self.get_current_obs().shape
        ub = BIG * np.ones(shp)
        return spaces.Box(ub * -1, ub)

    @overrides
    def log_diagnostics(self, paths, fig_prefix='', *args, **kwargs):
        if fig_prefix == '':
            fig_prefix = str(self.fig_number)
            self.fig_number += 1
        # Process by time steps
        distances = [
            np.mean(path['env_infos']['distance'])
            for path in paths
            ]
        initial_goal_distances = [
            path['env_infos']['distance'][0] for path in paths
            ]
        reward_dist = [
            np.mean(path['env_infos']['reward_dist'])
            for path in paths
            ]
        reward_inner = [
            np.mean(path['env_infos']['reward_inner'])
            for path in paths
            ]
        success = [int(np.min(path['env_infos']['distance']) <= self.terminal_eps) for path in paths]
        print(success)

        # Process by trajectories
        logger.record_tabular('InitGoalDistance', np.mean(initial_goal_distances))
        logger.record_tabular('MeanDistance', np.mean(distances))
        logger.record_tabular('MeanRewardDist', np.mean(reward_dist))
        logger.record_tabular('MeanRewardInner', np.mean(reward_inner))
        logger.record_tabular('SuccessRate', np.mean(success))
        self.plot_success(paths, success=success, fig_prefix=fig_prefix, **kwargs)

    def plot_success(self, paths, success, fig_prefix='', idx=None,
                     report=None):  # assume first 2 coord of state to plot
        # The goal itself is prepended to the observation, so we can retrieve the collection of goals:
        full_goal_dim = np.size(self.current_goal)
        if idx is not None:
            goals = np.array(
                [path['observations'][0][-full_goal_dim:][idx,] for path in paths])  # supposes static goal over whole paths
        else:
            goals = np.array([path['observations'][0][-full_goal_dim:] for path in paths])  # supposes static goal over whole paths
        colors = ['g' * succ + 'r' * (1 - succ) for succ in success]
        fig, ax = plt.subplots()
        if self.angle_idxs != (None,):  # for the pendulum only!
            angle_goals = [math.atan2(goal[0], goal[1]) for goal in goals]
            angVel_goals = [goal[2] for goal in goals]
            ax.scatter(angle_goals, angVel_goals, c=colors, lw=0)
        elif len(goals[0]) == 2:
            ax.scatter(goals[:, 0], goals[:, 1], c=colors, lw=0)
        elif len(goals[0]) == 3:
            fig = plt.figure()
            ax = fig.add_subplot(111, projection='3d')
            ax.scatter(goals[:, 0], goals[:, 1], goals[:, 2], c=colors, lw=0)
            high, low = self.wrapped_env.observation_space.bounds
            for i in range(3):
                j = (i + 1) % 3
                k = (i + 2) % 3
                a = high[idx]
                a[i] = low[idx[i]]
                b = low[idx]
                b[j] = high[idx[j]]
                c = low[idx]
                c[k] = high[idx[k]]
                # import pdb; pdb.set_trace()
                ax.plot(*zip(high[idx], a), color="b", label='state bounds')
                ax.plot(*zip(low[idx], b), color="b")
                ax.plot(*zip(a, b), color='b')
                ax.plot(*zip(a, c), color='b')
        else:
            return
        plt.axis('equal')
        # lgd = plt.legend(loc='center left', bbox_to_anchor=(1, 0.5))

        if report:
            fp = tempfile.TemporaryFile()
            plt.savefig(fp, format='png', bbox_inches='tight')  # , bbox_extra_artists=(lgd,))
            fp.seek(0)
            img = scipy.misc.imread(fp)
            fp.close()
            report.add_image(img, fig_prefix + 'goal_performance')
        else:
            log_dir = logger.get_snapshot_dir()
            plt.savefig(osp.join(log_dir, fig_prefix + 'goal_performance.png'))
            plt.close()


class GoalIdxExplorationEnv(GoalExplorationEnv, Serializable):
    """
    Instead of using the full state-space as goal, this class uses only some idx of observation ([-3,-1] CoM in MuJoCo)
    """

    def __init__(self, idx=(-3, -2), **kwargs):
        Serializable.quick_init(self, locals())
        self.idx = idx
        super(GoalIdxExplorationEnv, self).__init__(**kwargs)
<<<<<<< HEAD
        if self.feasible_goal_space.flat_dim > len(idx):
            print("shrinking the feasible_goal_space to match idx")
            self.goal_bounds = self.goal_bounds[idx]
            self._feasible_goal_space = Box(low=-1*self.goal_bounds, high=self.goal_bounds)

    def step(self, action):
        observation, reward, done, info = ProxyEnv.step(self, action)
        info['reward_inner'] = reward_inner = self.inner_weight * reward
        body_com = observation[self.idx, ]  # assumes the COM is last 3 coord, z being last
=======
        
    @overrides
    def reset(self):
        self.current_obs = super(GoalIdxExplorationEnv, self).reset()
        return self.current_obs

    def step(self, action):
        # print("action: ", action)
        self.current_obs, reward, done, info = ProxyEnv.step(self, action)
        info['reward_inner'] = reward_inner = self.inner_weight * reward
        body_com = self.current_obs[self.idx,]  # assumes the COM is last 3 coord, z being last
>>>>>>> 84ad9e35
        info['distance'] = dist = np.linalg.norm(body_com - self.current_goal)
        reward_dist = self._compute_dist_reward(body_com)
        info['reward_dist'] = reward_dist
        if self.terminal_bonus and dist <= self.terminal_eps:
            # print("*****done!!*******")
            done = True
            reward_dist += self.terminal_bonus
        return (
            self._append_observation(self.current_obs),
            reward_dist + reward_inner,
            done,
            info
        )
        
    @overrides
    @property
    def goal_observation(self):
        return self.current_obs[self.idx,]


    @overrides
    def log_diagnostics(self, paths, fig_prefix='', *args, **kwargs):
        GoalExplorationEnv.log_diagnostics(self, paths=paths, fig_prefix=fig_prefix, idx=self.idx, *args, **kwargs)


def update_env_goal_generator(env, goal_generator):
    """ Update the goal generator for normalized environment. """
    if hasattr(env, 'update_goal_generator'):
        return env.update_goal_generator(goal_generator)
    elif hasattr(env, 'wrapped_env'):
        return env.wrapped_env.update_goal_generator(goal_generator)
    else:
        raise NotImplementedError('Unsupported environment')

def get_goal_observation(env):
    if hasattr(env, 'goal_observation'):
        return env.goal_observation() # should be unnecessary
    elif hasattr(env, 'wrapped_env'):
        return env.wrapped_env.goal_observation()
    else:
        raise NotImplementedError('Unsupported environment')

def get_current_goal(env):
    if hasattr(env, 'current_goal'):
        return env.current_goal
    elif hasattr(env, 'wrapped_env'):
        return env.wrapped_env.current_goal
    else:
        raise NotImplementedError('Unsupported environment')

def generate_initial_goals(env, policy, goal_range, size=1000):
    current_goal = get_current_goal(env)

    goal_dim = np.array(current_goal).shape
    done = False
    obs = env.reset()
    goals = [get_goal_observation(env)]
    # import pdb; pdb.set_trace()
    while len(goals) < size:
        if done:
            update_env_goal_generator(
                env,
                FixedGoalGenerator(
                    np.random.uniform(-goal_range, goal_range, goal_dim)
                )
            )
            obs = env.reset()
            goals.append(get_goal_observation(env))
        else:
            action, _ = policy.get_action(obs)
            obs, _, done, _ = env.step(action)
            goals.append(get_goal_observation(env))
            
    return np.array(goals)
            <|MERGE_RESOLUTION|>--- conflicted
+++ resolved
@@ -3,6 +3,7 @@
 import sys
 import os.path as osp
 import matplotlib as mpl
+
 mpl.use('Agg')
 from mpl_toolkits.mplot3d import Axes3D
 import matplotlib.pyplot as plt
@@ -28,7 +29,6 @@
 
     def __init__(self):
         self._goal = None
-        # self.goal_dim = 0
         self.update()
 
     def update(self):
@@ -85,6 +85,8 @@
 
 class GoalEnv(Serializable):
     """ Base class for goal based environment. Implements goal update utilities. """
+    def __init__(self, **kwargs):
+        Serializable.quick_init(self, locals())
 
     def update_goal_generator(self, goal_generator):
         self._goal_generator = goal_generator
@@ -115,48 +117,34 @@
 
     @property
     def goal_observation(self):
-        """Return the observation corresponding to goal"""
+        """Return the goal corresponding to current observation"""
         raise NotImplementedError
 
 
 class GoalEnvAngle(GoalEnv, Serializable):
-<<<<<<< HEAD
-=======
-    """ Turn specific elements in the goal into sin and cosine values. """
-
->>>>>>> 84ad9e35
     def __init__(self, angle_idxs=(None,), **kwargs):
         """Indicates the coordinates that are angles and need to be duplicated to cos/sin"""
         Serializable.quick_init(self, locals())
         self.angle_idxs = angle_idxs
         GoalEnv.__init__(self, **kwargs)  # useless
 
-<<<<<<< HEAD
     @overrides
     @property
     def current_goal(self):
         angle_goal = self.goal_generator.goal
-=======
-    def process_angle_goal(self, goal):
->>>>>>> 84ad9e35
         full_goal = []
-        for i, coord in enumerate(goal):
+        for i, coord in enumerate(angle_goal):
             if i in self.angle_idxs:
                 full_goal.extend([np.sin(coord), np.cos(coord)])
             else:
                 full_goal.append(coord)
-<<<<<<< HEAD
         return full_goal
-=======
-            # print("the angle goal is: {}, the full goal is: {}".format(angle_goal, full_goal))
-        return np.array(full_goal)
-
-    @overrides
-    @property
-    def current_goal(self):
-        # print("the goal generator is:", self.goal_generator)
-        return self.process_angle_goal(super(GoalEnvAngle, self).current_goal)
->>>>>>> 84ad9e35
+
+    # @overrides
+    # @property
+    # def current_goal(self):
+    #     # print("the goal generator is:", self.goal_generator)
+    #     return self.process_angle_goal(super(GoalEnvAngle, self).current_goal)
 
 
 class GoalExplorationEnv(GoalEnvAngle, ProxyEnv, Serializable):
@@ -268,7 +256,7 @@
         obj = self
         while hasattr(obj, "wrapped_env"):  # try to go through "Normalize and Proxy and whatever wrapper"
             obj = obj.wrapped_env
-            
+
         # FIXME: technically we need to invert the angle
         return obj.get_current_obs()
 
@@ -320,9 +308,11 @@
         full_goal_dim = np.size(self.current_goal)
         if idx is not None:
             goals = np.array(
-                [path['observations'][0][-full_goal_dim:][idx,] for path in paths])  # supposes static goal over whole paths
-        else:
-            goals = np.array([path['observations'][0][-full_goal_dim:] for path in paths])  # supposes static goal over whole paths
+                [path['observations'][0][-full_goal_dim:][idx,] for path in
+                 paths])  # supposes static goal over whole paths
+        else:
+            goals = np.array(
+                [path['observations'][0][-full_goal_dim:] for path in paths])  # supposes static goal over whole paths
         colors = ['g' * succ + 'r' * (1 - succ) for succ in success]
         fig, ax = plt.subplots()
         if self.angle_idxs != (None,):  # for the pendulum only!
@@ -374,32 +364,20 @@
     """
 
     def __init__(self, idx=(-3, -2), **kwargs):
-        Serializable.quick_init(self, locals())
+        print("in GoalIdx ,locals are: ", locals(), '\nand the kwargs are: ', kwargs)
+        Serializable.quick_init(self, locals())
+        print("after the serializable, the kwargs are: ", kwargs)
         self.idx = idx
         super(GoalIdxExplorationEnv, self).__init__(**kwargs)
-<<<<<<< HEAD
         if self.feasible_goal_space.flat_dim > len(idx):
             print("shrinking the feasible_goal_space to match idx")
             self.goal_bounds = self.goal_bounds[idx]
-            self._feasible_goal_space = Box(low=-1*self.goal_bounds, high=self.goal_bounds)
+            self._feasible_goal_space = Box(low=-1 * self.goal_bounds, high=self.goal_bounds)
 
     def step(self, action):
         observation, reward, done, info = ProxyEnv.step(self, action)
         info['reward_inner'] = reward_inner = self.inner_weight * reward
-        body_com = observation[self.idx, ]  # assumes the COM is last 3 coord, z being last
-=======
-        
-    @overrides
-    def reset(self):
-        self.current_obs = super(GoalIdxExplorationEnv, self).reset()
-        return self.current_obs
-
-    def step(self, action):
-        # print("action: ", action)
-        self.current_obs, reward, done, info = ProxyEnv.step(self, action)
-        info['reward_inner'] = reward_inner = self.inner_weight * reward
-        body_com = self.current_obs[self.idx,]  # assumes the COM is last 3 coord, z being last
->>>>>>> 84ad9e35
+        body_com = observation[self.idx,]  # assumes the COM is last 3 coord, z being last
         info['distance'] = dist = np.linalg.norm(body_com - self.current_goal)
         reward_dist = self._compute_dist_reward(body_com)
         info['reward_dist'] = reward_dist
@@ -408,17 +386,16 @@
             done = True
             reward_dist += self.terminal_bonus
         return (
-            self._append_observation(self.current_obs),
+            self._append_observation(observation),
             reward_dist + reward_inner,
             done,
             info
         )
-        
+
     @overrides
     @property
     def goal_observation(self):
-        return self.current_obs[self.idx,]
-
+        return super(GoalIdxExplorationEnv, self).goal_observation[self.idx, ]
 
     @overrides
     def log_diagnostics(self, paths, fig_prefix='', *args, **kwargs):
@@ -434,13 +411,15 @@
     else:
         raise NotImplementedError('Unsupported environment')
 
+
 def get_goal_observation(env):
     if hasattr(env, 'goal_observation'):
-        return env.goal_observation() # should be unnecessary
+        return env.goal_observation  # should be unnecessary
     elif hasattr(env, 'wrapped_env'):
-        return env.wrapped_env.goal_observation()
+        return env.wrapped_env.goal_observation
     else:
         raise NotImplementedError('Unsupported environment')
+
 
 def get_current_goal(env):
     if hasattr(env, 'current_goal'):
@@ -450,16 +429,18 @@
     else:
         raise NotImplementedError('Unsupported environment')
 
-def generate_initial_goals(env, policy, goal_range, size=1000):
+
+def generate_initial_goals(env, policy, goal_range, horizon=500, size=1000):
     current_goal = get_current_goal(env)
 
     goal_dim = np.array(current_goal).shape
     done = False
     obs = env.reset()
     goals = [get_goal_observation(env)]
-    # import pdb; pdb.set_trace()
+    steps = 0
     while len(goals) < size:
-        if done:
+        if done or steps >= horizon:
+            steps = 0
             update_env_goal_generator(
                 env,
                 FixedGoalGenerator(
@@ -472,6 +453,5 @@
             action, _ = policy.get_action(obs)
             obs, _, done, _ = env.step(action)
             goals.append(get_goal_observation(env))
-            
-    return np.array(goals)
-            +
+    return np.array(goals)
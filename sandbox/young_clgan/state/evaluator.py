--- conflicted
+++ resolved
@@ -120,7 +120,13 @@
         mean_rewards = result
 
     mean_rewards = mean_rewards.reshape(-1, 1)
-    return compute_labels(mean_rewards, old_rewards=old_rewards, min_reward=min_reward, max_reward=max_reward, improvement_threshold=improvement_threshold)
+    labels = compute_labels(mean_rewards, old_rewards=old_rewards, min_reward=min_reward, max_reward=max_reward,
+                          improvement_threshold=improvement_threshold)
+
+    if full_path:
+        return labels, paths
+    return labels
+
 
 def compute_labels(mean_rewards, old_rewards=None, min_reward=0, max_reward=1, improvement_threshold=0):
     print("Computing state labels")
@@ -139,8 +145,6 @@
             [mean_rewards > min_reward, mean_rewards < max_reward]
         ).astype(np.float32)
 
-    if full_path:
-        return labels, paths
     return labels
 
 
@@ -229,15 +233,15 @@
 
     return mean_reward
 
-
-<<<<<<< HEAD
 def evaluate_state_env(env, policy, horizon, n_states=10, n_traj=1, n_processes=-1, **kwargs):
     # evaluate_env_wrapper = FunctionWrapper(
     #     rollout,
     #     env=env, agent=policy, max_path_length=horizon,
     # )
     # paths = parallel_map(evaluate_env_wrapper, [None] * n_states, n_processes)
-=======
+    paths = [rollout(env=env, agent=policy, max_path_length=horizon) for _ in range(n_states)]
+    env.log_diagnostics(paths, n_traj=n_traj, **kwargs)
+
 def evaluate_path(path, full_path=False, key='rewards', aggregator=np.sum):
     if not full_path:
         if key in path:
@@ -249,8 +253,3 @@
     if full_path:
         return path
 
-
-def evaluate_state_env(env, policy, horizon, n_states=10, n_traj=1, **kwargs):
->>>>>>> a75e77ce
-    paths = [rollout(env=env, agent=policy, max_path_length=horizon) for _ in range(n_states)]
-    env.log_diagnostics(paths, n_traj=n_traj, **kwargs)
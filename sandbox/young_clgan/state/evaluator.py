import multiprocessing
import os
import tempfile
import numpy as np
from collections import OrderedDict
import cloudpickle
import time

from rllab.sampler.utils import rollout
from rllab.misc import logger

from sandbox.young_clgan.envs.base import FixedStateGenerator

class FunctionWrapper(object):
    """Wrap a function for use with parallelized map.
    """

    def __init__(self, func, *args, **kwargs):
        """Construct the function oject.
        Args:
          func: a top level function, or a picklable callable object.
          *args and **kwargs: Any additional required enviroment data.
        """
        self.func = func
        self.args = args
        self.kwargs = kwargs

    def __call__(self, obj):
        if obj is None:
            return self.func(*self.args, **self.kwargs)
        else:
            return self.func(obj, *self.args, **self.kwargs)

    def __getstate__(self):
        """ Here we overwrite the default pickle protocol to use cloudpickle. """
        return dict(
            func=cloudpickle.dumps(self.func),
            args=cloudpickle.dumps(self.args),
            kwargs=cloudpickle.dumps(self.kwargs)
        )

    def __setstate__(self, d):
        self.func = cloudpickle.loads(d['func'])
        self.args = cloudpickle.loads(d['args'])
        self.kwargs = cloudpickle.loads(d['kwargs'])


def disable_cuda_initializer(*args, **kwargs):
    import os
    os.environ['THEANO_FLAGS'] = 'device=cpu'
    os.environ['CUDA_VISIBLE_DEVICES'] = ''


def parallel_map(func, iterable_object, num_processes=-1):
    """Parallelized map function based on python process
    Args:
    func: Pickleable callable object that takes one parameter.
    iterable_object: An iterable of elements to map the function on.
    num_processes: Number of process to use. When num_processes is 1,
                   no new process will be created.
    Returns:
    The list resulted in calling the func on all objects in the original list.
    """
    if num_processes == 1:
        return [func(x) for x in iterable_object]
    if num_processes == -1:
        from rllab.sampler.stateful_pool import singleton_pool
        num_processes = singleton_pool.n_parallel
    process_pool = multiprocessing.Pool(
        num_processes,
        initializer=disable_cuda_initializer
    )
    results = process_pool.map(func, iterable_object)
    process_pool.close()
    process_pool.join()
    return results

def compute_rewards_from_paths(all_paths, key='rewards', as_goal=True, env=None, terminal_eps=0.1):
    all_rewards = []
    all_states = []
    for paths in all_paths:
        for path in paths:
            if key == 'competence':
                #goal = tuple(path['env_infos']['goal'][0])
                goal_np_array = np.array(tuple(path['env_infos']['goal'][0]))
                start_state = np.array(tuple(env.transform_to_goal_space(path['observations'][0])))
                end_state = np.array(tuple(env.transform_to_goal_space(path['observations'][-1])))
                final_dist = np.linalg.norm(goal_np_array - end_state)
                initial_dist = np.linalg.norm(start_state - goal_np_array)
                if final_dist > initial_dist:
                    competence = -1
                elif final_dist < terminal_eps:
                    competence = 0
                else:
                    competence = -final_dist / initial_dist
                reward = competence
            else:
                reward = evaluate_path(path, key=key)

            if as_goal:
                state = tuple(path['env_infos']['goal'][0])
            else:
                state = tuple(env.transform_to_start_space(path['observations'][0]))

            all_states.append(state)
            all_rewards.append(reward)

    return [all_states, all_rewards]


def label_states_from_paths(all_paths, min_reward=0, max_reward=1, key='rewards', as_goal=True,
                 old_rewards=None, improvement_threshold=0, n_traj=1, env=None, return_mean_rewards = False,
                            order_of_states = None):
    state_dict = {}
    for paths in all_paths:
        for path in paths:
            reward = evaluate_path(path, key=key)
            if as_goal:
                state = tuple(path['env_infos']['goal'][0])
            else:
                state = tuple(env.transform_to_start_space(path['observations'][0]))
            if state in state_dict:
                state_dict[state].append(reward)
            else:
                state_dict[state] = [reward]

    states = []
    unlabeled_state = []
    mean_rewards = []
<<<<<<< HEAD
    for state, rewards in state_dict.items():
        if len(rewards) >= n_traj:
            states.append(list(state))
            mean_rewards.append(np.mean(rewards))
        else:
            unlabeled_state.append(list(state))
=======
    if order_of_states is None:
        for state, rewards in state_dict.items():
            if len(rewards) >= n_traj:
                states.append(list(state))
                mean_rewards.append(np.mean(rewards))
    # case where you want states returned in a specific order (useful for TSCL)
    else:
        updated = []
        for state in order_of_states:
            states.append(state)
            if state not in state_dict or len(state_dict[tuple(state)]) < n_traj:
                mean_rewards.append(0)
                updated.append(False)
            else:
                mean_rewards.append(np.mean(state_dict[tuple(state)]))
                updated.append(True)
>>>>>>> 5b621d7f

    # Make this a vertical list.
    mean_rewards = np.array(mean_rewards).reshape(-1, 1)

    labels = compute_labels(mean_rewards, old_rewards=old_rewards, min_reward=min_reward, max_reward=max_reward,
                            improvement_threshold=improvement_threshold)

    states = np.array(states)
    if return_mean_rewards:
        if order_of_states is not None:
            return [states, labels, mean_rewards, updated] # updated is used for curriculum learning
        return [states, labels, mean_rewards]
    return [states, labels]


def label_states(states, env, policy, horizon, as_goals=True, min_reward=0.1, max_reward=0.9, key='rewards',
                 old_rewards=None, improvement_threshold=0, n_traj=1, n_processes=-1, full_path=False):
    logger.log("Labelling starts")
    result = evaluate_states(
        states, env, policy, horizon, as_goals=as_goals,
        n_traj=n_traj, n_processes=n_processes, key=key, full_path=full_path
    )
    if full_path:
        mean_rewards, paths = result
    else:
        mean_rewards = result
    logger.log("Evaluated states.")

    mean_rewards = mean_rewards.reshape(-1, 1)
    labels = compute_labels(mean_rewards, old_rewards=old_rewards, min_reward=min_reward, max_reward=max_reward,
                          improvement_threshold=improvement_threshold)
    logger.log("Starts labelled")

    if full_path:
        return labels, paths
    return labels


def compute_labels(mean_rewards, old_rewards=None, min_reward=0, max_reward=1, improvement_threshold=0):
    logger.log("Computing state labels")
    if old_rewards is not None:
        old_rewards = old_rewards.reshape(-1, 1)
        labels = np.hstack(
            [mean_rewards > min_reward,  # np.zeros_like(mean_rewards > min_reward, dtype=float), #
             mean_rewards < max_reward,  # np.zeros_like(mean_rewards < max_reward, dtype=float),  #
             mean_rewards - old_rewards >= improvement_threshold
             # np.zeros_like(mean_rewards - old_rewards >= improvement_threshold, dtype=float),
             #
             ]
        ).astype(np.float32)
    else:
        labels = np.hstack(
            [mean_rewards > min_reward, mean_rewards < max_reward]
        ).astype(np.float32)

    return labels


def convert_label(labels):
    """
    :param labels: 3-dim evaluation of the state if they have learnability, 2-dim otherwise
    :return: convert to single integer label and gives associated texts (for plotting). Better if OrderedDict for log!
    """
    # label[0] --> LowRew, label[1] --> HighRew, label[2] --> Learnable ??
    # Put good states last so they will be plotted on top of other states and be most visible.
    classes = OrderedDict({
        # 0: r'Low rewards: $\bar{R}<R_{\min}$',
        0: 'Low rewards',
        # 1: r'High rewards: $\bar{R}>R_{\max}$',
        1: 'High rewards',
        2: 'Good goals',
        3: 'Unlearnable',
        4: 'Other',
    })
    new_labels = 4 * np.ones(labels.shape[0], dtype=int)
    new_labels[np.logical_and(labels[:, 0], labels[:, 1])] = 2
    new_labels[labels[:, 0] == False] = 0
    new_labels[labels[:, 1] == False] = 1
    if np.shape(labels)[-1] == 3:
        new_labels[
            np.logical_and(
                np.logical_and(labels[:, 0], labels[:, 1]),
                labels[:, 2] == False
            )
        ] = 3
    if np.shape(labels)[-1] == 4:
        new_labels = 4 * np.ones_like(new_labels)

    return new_labels, classes


def evaluate_states(states, env, policy, horizon, n_traj=1, n_processes=-1, full_path=False, key='rewards',
                    as_goals=True,
                    aggregator=(np.sum, np.mean)):
    evaluate_state_wrapper = FunctionWrapper(
        evaluate_state,
        env=env,
        policy=policy,
        horizon=horizon,
        n_traj=n_traj,
        full_path=full_path,
        key=key,
        as_goals=as_goals,
        aggregator=aggregator,
    )
    result = parallel_map(  # if full_path this is a list of tuples
        evaluate_state_wrapper,
        states,
        n_processes,
    )

    if full_path:
        return np.array([state[0] for state in result]), [path for state in result for path in state[1]]
    return np.array(result)


def evaluate_state(state, env, policy, horizon, n_traj=1, full_path=False, key='rewards', as_goals=True,
                   aggregator=(np.sum, np.mean)):
    aggregated_data = []
    paths = []
    if as_goals:
        env.update_goal_generator(FixedStateGenerator(state))
    else:
        env.update_start_generator(FixedStateGenerator(state))

    for j in range(n_traj):
        paths.append(rollout(env, policy, horizon))

        if key in paths[-1]:
            aggregated_data.append(
                aggregator[0](paths[-1][key])
            )
        else:
            aggregated_data.append(
                aggregator[0](paths[-1]['env_infos'][key])
            )

    mean_reward = aggregator[1](aggregated_data)

    if full_path:
        return mean_reward, paths

    return mean_reward


def evaluate_state_env(env, policy, horizon, n_states=10, n_traj=1, n_processes=-1, **kwargs):
    evaluate_env_wrapper = FunctionWrapper(
        rollout,
        env=env, agent=policy, max_path_length=horizon,
    )
    paths = parallel_map(evaluate_env_wrapper, [None] * n_states, n_processes)

    # paths = [rollout(env=env, agent=policy, max_path_length=horizon) for _ in range(n_states)]
    env.log_diagnostics(paths, n_traj=n_traj, **kwargs)


def evaluate_path(path, full_path=False, key='rewards', aggregator=np.sum):
    if not full_path:
        if key in path:
            total_reward = aggregator(path[key])
        else:
            total_reward = aggregator(path['env_infos'][key])
        return total_reward

    if full_path:
        return path

<|MERGE_RESOLUTION|>--- conflicted
+++ resolved
@@ -127,14 +127,7 @@
     states = []
     unlabeled_state = []
     mean_rewards = []
-<<<<<<< HEAD
-    for state, rewards in state_dict.items():
-        if len(rewards) >= n_traj:
-            states.append(list(state))
-            mean_rewards.append(np.mean(rewards))
-        else:
-            unlabeled_state.append(list(state))
-=======
+
     if order_of_states is None:
         for state, rewards in state_dict.items():
             if len(rewards) >= n_traj:
@@ -151,7 +144,6 @@
             else:
                 mean_rewards.append(np.mean(state_dict[tuple(state)]))
                 updated.append(True)
->>>>>>> 5b621d7f
 
     # Make this a vertical list.
     mean_rewards = np.array(mean_rewards).reshape(-1, 1)

from __future__ import print_function
from __future__ import absolute_import

from rllab.misc.instrument import run_experiment_lite, stub
from sandbox.pchen.InfoGAN.infogan.misc.custom_ops import AdamaxOptimizer
from sandbox.pchen.InfoGAN.infogan.misc.distributions import Uniform, Categorical, Gaussian, MeanBernoulli, Bernoulli, Mixture, AR

import os
from sandbox.pchen.InfoGAN.infogan.misc.datasets import MnistDataset, FaceDataset, BinarizedMnistDataset
from sandbox.pchen.InfoGAN.infogan.models.regularized_helmholtz_machine import RegularizedHelmholtzMachine
from sandbox.pchen.InfoGAN.infogan.algos.vae import VAE
from sandbox.pchen.InfoGAN.infogan.misc.utils import mkdir_p, set_seed, skip_if_exception
import dateutil
import dateutil.tz
import datetime
import numpy as np

now = datetime.datetime.now(dateutil.tz.tzlocal())
timestamp = ""#now.strftime('%Y_%m_%d_%H_%M_%S')

root_log_dir = "logs/res_comparison_wn_adamax"
root_checkpoint_dir = "ckt/mnist_vae"
batch_size = 128
updates_per_epoch = 100
max_epoch = 500

stub(globals())

from rllab.misc.instrument import VariantGenerator, variant

# pa_mnist_lr_0.0001_min_kl_0.05_mix_std_0.8_monte_carlo_kl_True_nm_10_seed_42_zdim_64
class VG(VariantGenerator):
    @variant
    def lr(self):
        # yield 0.0005#
        # yield
        # return np.arange(1, 11) * 1e-4
        # return [0.0001, 0.0005, 0.001]
        return [0.002]

    @variant
    def seed(self):
        return [42, 1984, ]
        # return [123124234]

    @variant
    def monte_carlo_kl(self):
        return [True, ]

    @variant
    def zdim(self):
        return [32]#[12, 32]

    @variant
    def min_kl(self):
        return [0.01, ] #0.05, 0.1]
    #
    @variant
    def nar(self):
        # return [0,]#2,4]
        # return [2,]#2,4]
        # return [0,1,]#4]
<<<<<<< HEAD
        return [2,]
=======
        return [2]
>>>>>>> 3176beb8

    @variant
    def nr(self, nar):
        if nar == 0:
            return [1]
        else:
            return [2, 5,]

    # @variant
    # def nm(self):
    #     return [10, ]
    #     return [5, 10, 20]

    # @variant
    # def pr(self):
    #     return [True, False]

    @variant(hide=False)
    def network(self):
        # yield "large_conv"
        # yield "small_conv"
        # yield "deep_mlp"
        # yield "mlp"
        # yield "conv1_k5"
        # yield "small_res"
        # yield "small_res_small_kern"
        yield "resv1_k3_pixel_bias"

    @variant(hide=False)
    def wnorm(self):
        return [True, ]


vg = VG()

variants = vg.variants(randomized=True)

print(len(variants))

for v in variants[:]:

    # with skip_if_exception():

        zdim = v["zdim"]
        import tensorflow as tf
        tf.reset_default_graph()
        exp_name = "pa_mnist_%s" % (vg.to_name_suffix(v))

        print("Exp name: %s" % exp_name)

        # set_seed(v["seed"])

        dataset = BinarizedMnistDataset()
        # dataset = MnistDataset()

        dist = Gaussian(zdim)
        for _ in xrange(v["nar"]):
            dist = AR(zdim, dist, neuron_ratio=v["nr"], data_init_wnorm=True)

        latent_spec = [
            # (Gaussian(128), False),
            # (Categorical(10), True),
            (
                # Mixture(
                #     [
                #         (
                #             Gaussian(
                #                 zdim,
                #                 # prior_mean=np.concatenate([[2.*((i>>j)%2) for j in xrange(4)], np.random.normal(scale=v["mix_std"], size=zdim-4)]),
                #                 prior_mean=np.concatenate([np.random.normal(scale=v["mix_std"], size=zdim)]),
                #                 init_prior_mean=np.zeros(zdim),
                #                 prior_trainable=True,
                #             ),
                #             1. / nm
                #         ) for i in xrange(nm)
                #     ]
                # )
                dist
                ,
                False
            ),
        ]

        model = RegularizedHelmholtzMachine(
            output_dist=MeanBernoulli(dataset.image_dim),
            latent_spec=latent_spec,
            batch_size=batch_size,
            image_shape=dataset.image_shape,
            network_type=v["network"],
            inference_dist=Gaussian(
                zdim,
            ),
            wnorm=v["wnorm"],
        )

        algo = VAE(
            model=model,
            dataset=dataset,
            batch_size=batch_size,
            exp_name=exp_name,
            max_epoch=max_epoch,
            updates_per_epoch=updates_per_epoch,
            optimizer=AdamaxOptimizer(v["lr"]),
            monte_carlo_kl=v["monte_carlo_kl"],
            min_kl=v["min_kl"],
        )

        run_experiment_lite(
            algo.train(),
            exp_prefix="archdebug",
            seed=v["seed"],
            mode="local",
            # mode="lab_kube",
            variant=v,
            n_parallel=0,
            # use_gpu=True
        )

<|MERGE_RESOLUTION|>--- conflicted
+++ resolved
@@ -60,11 +60,7 @@
         # return [0,]#2,4]
         # return [2,]#2,4]
         # return [0,1,]#4]
-<<<<<<< HEAD
         return [2,]
-=======
-        return [2]
->>>>>>> 3176beb8
 
     @variant
     def nr(self, nar):
